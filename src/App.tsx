--- conflicted
+++ resolved
@@ -1,51 +1,3 @@
-<<<<<<< HEAD
-import { Routes, Route } from 'react-router-dom';
-import MainLayout from './layouts/MainLayout';
-import AuthLayout from './layouts/AuthLayout';
-import DashboardLayout from './layouts/DashboardLayout';
-import { ThemeProvider } from './contexts/ThemeContext';
-
-// Auth Pages
-import LoginPage from './pages/auth/LoginPage';
-import RegisterPage from './pages/auth/RegisterPage';
-
-// Main Pages
-import HomePage from './pages/HomePage';
-import AboutPage from './pages/AboutPage';
-import ServicesPage from './pages/ServicesPage';
-import NotFoundPage from './pages/NotFoundPage';
-
-// Dashboard Pages - Buyer
-import BuyerDashboardPage from './pages/dashboard/buyer/BuyerDashboardPage';
-import MyGigsPage from './pages/buyer/MyGigsPage';
-import FeedbackPage from './pages/buyer/FeedbackPage';
-
-// Dashboard Pages - Seller
-import SellerDashboardPage from './pages/dashboard/seller/SellerDashboardPage';
-import FindGigsPage from './pages/seller/FindGigsPage';
-import ActiveBidsPage from './pages/seller/ActiveBidsPage';
-import PlaceBidPage from './pages/seller/PlaceBidPage';
-import EditBidPage from './pages/seller/EditBidPage';
-import EarningsPage from './pages/seller/EarningsPage';
-import SubmitWorkPage from './pages/seller/SubmitWorkPage';
-
-// Dashboard Pages - Admin
-import AdminDashboardPage from './pages/dashboard/admin/AdminDashboardPage';
-import VerifyUsersPage from './pages/dashboard/admin/VerifyUsersPage';
-import ManageGigsPage from './pages/dashboard/admin/ManageGigsPage';
-import DisputesPage from './pages/dashboard/admin/DisputesPage';
-import SettingsPage from './pages/dashboard/admin/SettingsPage';
-
-// Shared Pages
-import ProfilePage from './pages/profile/ProfilePage';
-import MessagesPage from './pages/messages/MessagesPage';
-import PaymentPage from './pages/payments/PaymentPage';
-import PaymentCompletePage from './pages/payments/PaymentCompletePage';
-import GigDetailsPage from './pages/gigs/GigDetailsPage';
-import PostGigPage from './pages/gigs/PostGigPage';
-
-export default function App() {  
-=======
 import React from "react";
 import { BrowserRouter as Router, Routes, Route } from "react-router-dom";
 import { Home } from "./screens/Home";
@@ -64,28 +16,85 @@
 import { Profile } from "./screens/Profile";
 import { Messages } from "./screens/Messages";
 import { AdminDashboard } from "./screens/AdminDashboard";
+import { ProtectedRoute } from "./components/ProtectedRoute";
+import { ResetPassword } from "./screens/ResetPassword/ResetPassword";
 
 function App() {
->>>>>>> 11bccbc6
   return (
     <Router>
       <Routes>
+        {/* Public Routes */}
         <Route path="/" element={<Home />} />
         <Route path="/login" element={<Login />} />
         <Route path="/register" element={<Register />} />
-        <Route path="/seller-dashboard" element={<SellerDashboard />} />
-        <Route path="/buyer-dashboard" element={<BuyerDashboard />} />
-        <Route path="/buyer-messages" element={<BuyerMessages />} />
-        <Route path="/payments" element={<BuyerPayments />} />
-        <Route path="/buyer-profile" element={<BuyerProfile />} />
-        <Route path="/my-gigs" element={<MyGigs />} />
-        <Route path="/post-gig" element={<PostGig />} />
-        <Route path="/find-gigs" element={<FindGigs />} />
-        <Route path="/active-bids" element={<ActiveBids />} />
-        <Route path="/earnings" element={<Earnings />} />
-        <Route path="/profile" element={<Profile />} />
-        <Route path="/messages" element={<Messages />} />
-        <Route path="/admin-dashboard" element={<AdminDashboard />} />
+        <Route path="/reset-password" element={<ResetPassword />} />
+
+        {/* Protected Routes */}
+        <Route path="/seller-dashboard" element={
+          <ProtectedRoute>
+            <SellerDashboard />
+          </ProtectedRoute>
+        } />
+        <Route path="/buyer-dashboard" element={
+          <ProtectedRoute>
+            <BuyerDashboard />
+          </ProtectedRoute>
+        } />
+        <Route path="/buyer-messages" element={
+          <ProtectedRoute>
+            <BuyerMessages />
+          </ProtectedRoute>
+        } />
+        <Route path="/payments" element={
+          <ProtectedRoute>
+            <BuyerPayments />
+          </ProtectedRoute>
+        } />
+        <Route path="/buyer-profile" element={
+          <ProtectedRoute>
+            <BuyerProfile />
+          </ProtectedRoute>
+        } />
+        <Route path="/my-gigs" element={
+          <ProtectedRoute>
+            <MyGigs />
+          </ProtectedRoute>
+        } />
+        <Route path="/post-gig" element={
+          <ProtectedRoute>
+            <PostGig />
+          </ProtectedRoute>
+        } />
+        <Route path="/find-gigs" element={
+          <ProtectedRoute>
+            <FindGigs />
+          </ProtectedRoute>
+        } />
+        <Route path="/active-bids" element={
+          <ProtectedRoute>
+            <ActiveBids />
+          </ProtectedRoute>
+        } />
+        <Route path="/earnings" element={
+          <ProtectedRoute>
+            <Earnings />
+          </ProtectedRoute>
+        } />
+        <Route path="/profile" element={
+          <ProtectedRoute>
+            <Profile />
+          </ProtectedRoute>
+        } />
+        <Route path="/messages" element={
+          <ProtectedRoute>
+            <Messages />
+          </ProtectedRoute>
+        } />
+        <Route path="/admin-dashboard" element={
+          <ProtectedRoute>
+            <AdminDashboard />
+          </ProtectedRoute>
+        } />
       </Routes>
     </Router>
   );
