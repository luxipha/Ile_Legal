--- conflicted
+++ resolved
@@ -6,13 +6,8 @@
   ChevronDownIcon,
   LogOutIcon
 } from "lucide-react";
-<<<<<<< HEAD
-import { useAuth } from '../../contexts/AuthContext';
-import { useNavigate } from 'react-router-dom';
-=======
 import { useAuth } from "../../contexts/AuthContext";
 import { useNavigate } from "react-router-dom";
->>>>>>> 1337b993
 
 type ViewMode = "dashboard" | "verify-user" | "manage-gigs" | "disputes" | "settings" | "profile" | "view-gig-details" | "view-user-details";
 
@@ -33,8 +28,6 @@
   const navigate = useNavigate();
   const [showNotifications, setShowNotifications] = useState(false);
   const [showProfileDropdown, setShowProfileDropdown] = useState(false);
-  const { logout } = useAuth();
-  const navigate = useNavigate();
 
   // Sample notifications - in a real app, these would come from props or context
   const notifications: Notification[] = [
@@ -124,13 +117,6 @@
                 </button>
                 <button 
                   onClick={async () => {
-<<<<<<< HEAD
-                    await logout();
-                    navigate('/login');
-                  }}
-                  className="block w-full text-left px-4 py-3 text-gray-700 hover:bg-gray-50"
-                >
-=======
                     try {
                       await logout();
                       navigate('/login');
@@ -141,7 +127,6 @@
                   className="w-full text-left px-4 py-3 text-gray-700 hover:bg-gray-50 flex items-center gap-2"
                 >
                   <LogOutIcon className="w-4 h-4" />
->>>>>>> 1337b993
                   Sign out
                 </button>
               </div>
