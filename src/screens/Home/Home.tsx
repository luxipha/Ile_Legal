// React is used implicitly for JSX
import { useEffect } from "react";
import { Button } from "../../components/ui/button";
import { Card, CardContent } from "../../components/ui/card";
import { Separator } from "../../components/ui/separator";
import { CheckCircleIcon, ClockIcon, LockIcon, ArrowRightIcon, LogOutIcon } from "lucide-react";
import { Link, useNavigate } from "react-router-dom";
import { useAuth } from "../../contexts/AuthContext";
import { useEffect } from 'react';

export const Home = (): JSX.Element => {
  const { user, logout } = useAuth();
  const navigate = useNavigate();

  // Initialize Trustpilot widget
  useEffect(() => {
    // Check if Trustpilot script is loaded and initialize widgets
    if (typeof window !== 'undefined' && (window as any).Trustpilot) {
      (window as any).Trustpilot.loadFromElement(document.querySelector('.trustpilot-widget'));
    } else {
      // If script hasn't loaded yet, wait and try again
      const checkTrustpilot = setInterval(() => {
        if ((window as any).Trustpilot) {
          (window as any).Trustpilot.loadFromElement(document.querySelector('.trustpilot-widget'));
          clearInterval(checkTrustpilot);
        }
      }, 100);
      
      // Clear interval after 10 seconds to prevent infinite checking
      setTimeout(() => clearInterval(checkTrustpilot), 10000);
    }
  }, []);
  
  const handleLogout = async () => {
    try {
      await logout();
      navigate('/login');
    } catch (error) {
      console.error('Error logging out:', error);
    }
  };
  
  const handleMetaMaskConnect = async () => {
    if (typeof window.ethereum !== 'undefined') {
      try {
        await window.ethereum.request({ method: 'eth_requestAccounts' });
        // Handle successful connection
        console.log('MetaMask connected');
      } catch (error) {
        console.error('Error connecting to MetaMask:', error);
      }
    } else {
      alert('MetaMask is not installed. Please install MetaMask to continue.');
    }
  };

  useEffect(() => {
    const script = document.createElement('script');
    script.src = '//widget.trustpilot.com/bootstrap/v5/tp.widget.bootstrap.min.js';
    script.async = true;
    document.body.appendChild(script);
    return () => {
      document.body.removeChild(script);
    };
  }, []);

  return (
    <div className="min-h-screen bg-white">
      {/* Header */}
      <header className="w-full bg-[#282536] border-b border-gray-700 py-4">
        
        <div className="max-w-7xl mx-auto px-6 flex items-center justify-between">
          <div className="flex items-center gap-3">
            <div className="text-[#FEC85F] text-2xl font-bold">Ilé</div>
            <div className="text-gray-300 text-sm">
              Legal
              <br />
              Marketplace
            </div>
          </div>
          <div className="flex items-center gap-4">
            {user ? (
              <>
                <div className="text-gray-300 mr-2">
                  Logged in as: <span className="font-medium">{user.email}</span>
                  {user.role && <span className="ml-2 px-2 py-1 bg-gray-700 rounded-md text-xs">{user.role}</span>}
                </div>
                <Button
                  onClick={handleLogout}
                  variant="outline"
                  className="border-red-500 text-red-500 hover:bg-red-500 hover:text-white"
                >
                  <LogOutIcon className="w-4 h-4 mr-2" />
                  Logout
                </Button>
                {user.role === 'buyer' && (
                  <Link to="/buyer-dashboard">
                    <Button className="bg-[#FEC85F] hover:bg-[#FEC85F]/90 text-[#1B1828] px-4">
                      Go to Dashboard
                    </Button>
                  </Link>
                )}
                {user.role === 'seller' && (
                  <Link to="/seller-dashboard">
                    <Button className="bg-[#FEC85F] hover:bg-[#FEC85F]/90 text-[#1B1828] px-4">
                      Go to Dashboard
                    </Button>
                  </Link>
                )}
              </>
            ) : (
              <>
                <Button
                  onClick={handleMetaMaskConnect}
                  variant="outline"
                  className="border-[#FEC85F] text-[#FEC85F] hover:bg-[#FEC85F] hover:text-[#1B1828] px-4 py-2"
                >
                  <img src="https://upload.wikimedia.org/wikipedia/commons/3/36/MetaMask_Fox.svg" alt="MetaMask" className="w-5 h-5 mr-2" />
                  MetaMask
                </Button>
                <Link to="/login">
                  <Button variant="ghost" className="text-gray-300 hover:text-white">
                    Sign In
                  </Button>
                </Link>
                <Link to="/register">
                  <Button className="bg-[#FEC85F] hover:bg-[#FEC85F]/90 text-[#1B1828] px-6">
                    Register
                  </Button>
                </Link>
              </>
            )}
          </div>
        </div>
      </header>

      {/* Hero Section */}
      <section className="w-full py-20 bg-[#1B1828]">
        <div className="max-w-7xl mx-auto px-6 text-center">
          <img src="/20250628-095507.jpg" alt="Hero" width={210} height={140} className="mx-auto mb-6" />
          <h1 className="text-5xl md:text-6xl font-bold text-white mb-6 leading-tight">
            Simplifying Legal Due Diligence
            <br />
            <span className="text-[#FEC85F]">for Property Transactions</span>
          </h1>
          
          <p className="text-xl text-gray-300 mb-10 max-w-3xl mx-auto leading-relaxed">
            Connect with verified legal professionals for seamless property due diligence. 
            Secure, efficient, and transparent legal services at your fingertips.
          </p>

          <div className="flex flex-col sm:flex-row justify-center gap-4">
            <Button className="bg-[#FEC85F] hover:bg-[#FEC85F]/90 text-[#1B1828] px-8 py-4 text-lg h-auto font-medium">
              Hire Legal Professionals
              <ArrowRightIcon className="ml-2 w-5 h-5" />
            </Button>
            <Link to="/seller-dashboard">
              <Button variant="outline" className="border-[#FEC85F] text-[#FEC85F] hover:bg-[#FEC85F] hover:text-[#1B1828] px-8 py-4 text-lg h-auto">
                Join as Legal Professional
              </Button>
            </Link>
          </div>
        </div>
      </section>

      {/* Cards Section - Original Design */}
      <section className="w-full py-20 bg-white -mt-10 relative z-10">
        <div className="max-w-7xl mx-auto px-6">
          <h2 className="text-center text-4xl font-bold text-gray-900 mb-16">How It Works</h2>
          
          <div className="grid md:grid-cols-3 gap-8">
            {/* Step 1 - Post Your Requirements */}
            <Card className="bg-white border border-gray-200 rounded-3xl shadow-lg hover:shadow-xl transition-all duration-300 overflow-hidden">
              <CardContent className="p-8">
                <h3 className="text-2xl font-bold text-gray-900 mb-6 text-center">Post Your Requirements</h3>
                
                <div className="space-y-4 mb-6">
                  <div className="bg-gray-50 rounded-xl p-4">
                    <input 
                      type="text" 
                      placeholder="Property information" 
                      className="w-full bg-transparent border-none outline-none text-gray-600 placeholder-gray-400"
                      readOnly
                    />
                  </div>
                  <Button className="w-full bg-[#1B1828] hover:bg-[#1B1828]/90 text-white py-3 rounded-xl font-medium">
                    Post
                  </Button>
                </div>
              </CardContent>
            </Card>

            {/* Step 2 - Receive Expert Bids */}
            <Card className="bg-white border border-gray-200 rounded-3xl shadow-lg hover:shadow-xl transition-all duration-300 overflow-hidden">
              <CardContent className="p-8">
                <h3 className="text-2xl font-bold text-gray-900 mb-6 text-center">Receive Expert Bids</h3>
                
                <div className="space-y-4">
                  {/* First Bid */}
                  <div className="bg-gray-50 rounded-xl p-4">
                    <div className="text-sm text-gray-600 mb-3">Legal Professional</div>
                    <div className="flex items-center gap-2 mb-2">
                      <div className="w-full h-2 bg-gray-200 rounded-full">
                        <div className="w-4/5 h-2 bg-blue-500 rounded-full"></div>
                      </div>
                    </div>
                    <div className="flex items-center gap-2 mb-3">
                      <div className="w-full h-2 bg-gray-200 rounded-full">
                        <div className="w-3/5 h-2 bg-blue-400 rounded-full"></div>
                      </div>
                    </div>
                    <div className="text-lg font-bold text-gray-900">Bid 5,000</div>
                  </div>

                  {/* Second Bid */}
                  <div className="bg-gray-50 rounded-xl p-4 relative">
                    <div className="text-sm text-gray-600 mb-3">Legal Professional</div>
                    <div className="flex items-center gap-2 mb-2">
                      <div className="w-full h-2 bg-gray-200 rounded-full">
                        <div className="w-4/5 h-2 bg-green-500 rounded-full"></div>
                      </div>
                    </div>
                    <div className="flex items-center gap-2 mb-3">
                      <div className="w-full h-2 bg-gray-200 rounded-full">
                        <div className="w-3/5 h-2 bg-green-400 rounded-full"></div>
                      </div>
                    </div>
                    <div className="flex items-center justify-between">
                      <span className="text-lg font-bold text-gray-900">Bid</span>
                      <div className="bg-green-100 text-green-800 px-3 py-1 rounded-full text-sm font-medium">
                        Best Value
                      </div>
                    </div>
                  </div>
                </div>
              </CardContent>
            </Card>

            {/* Step 3 - Get Work Completed */}
            <Card className="bg-white border border-gray-200 rounded-3xl shadow-lg hover:shadow-xl transition-all duration-300 overflow-hidden">
              <CardContent className="p-8 text-center">
                <h3 className="text-2xl font-bold text-gray-900 mb-6">Get Work completed</h3>
                
                <div className="flex justify-center mb-6">
                  <div className="w-24 h-24 bg-green-100 rounded-full flex items-center justify-center">
                    <CheckCircleIcon className="w-12 h-12 text-green-600" />
                  </div>
                </div>
                
                <p className="text-gray-600 font-medium">Funds held in escrow</p>
              </CardContent>
            </Card>
          </div>
        </div>
      </section>

      {/* Benefits Section */}
      <section className="w-full py-16 bg-gray-50">
        <div className="max-w-7xl mx-auto px-6">
          <div className="grid md:grid-cols-3 gap-8 text-center">
            <div className="flex flex-col items-center">
              <div className="w-12 h-12 bg-[#1B1828] rounded-full flex items-center justify-center mb-4">
                <ClockIcon className="w-6 h-6 text-white" />
              </div>
              <h3 className="text-xl font-semibold text-gray-900 mb-2">Time-Saving</h3>
              <p className="text-gray-600">Quick turnaround times for all legal processes</p>
            </div>
            <div className="flex flex-col items-center">
              <div className="w-12 h-12 bg-[#1B1828] rounded-full flex items-center justify-center mb-4">
                <CheckCircleIcon className="w-6 h-6 text-white" />
              </div>
              <h3 className="text-xl font-semibold text-gray-900 mb-2">Verified Professionals</h3>
              <p className="text-gray-600">All legal professionals are thoroughly vetted</p>
            </div>
            <div className="flex flex-col items-center">
              <div className="w-12 h-12 bg-[#1B1828] rounded-full flex items-center justify-center mb-4">
                <LockIcon className="w-6 h-6 text-white" />
              </div>
              <h3 className="text-xl font-semibold text-gray-900 mb-2">Secure Transactions</h3>
              <p className="text-gray-600">Payments protected with escrow services</p>
            </div>
          </div>
        </div>
      </section>

      {/* CTA Section */}
      <section className="w-full py-20 bg-[#1B1828]">
        <div className="max-w-7xl mx-auto px-6 text-center">
          <h2 className="text-4xl font-bold text-white mb-6">
            Ready to streamline your property due diligence?
          </h2>
          <p className="text-xl text-gray-300 mb-10 max-w-2xl mx-auto">
            Join thousands of property developers and investors who trust our platform
          </p>
          <div className="flex flex-col sm:flex-row justify-center gap-4">
            <Link to="/register">
              <Button className="bg-[#FEC85F] text-[#1B1828] hover:bg-[#FEC85F]/90 px-8 py-4 text-lg h-auto">
                Register Now
              </Button>
            </Link>
            <Link to="/login">
              <Button variant="outline" className="border-[#FEC85F] text-[#FEC85F] hover:bg-[#FEC85F] hover:text-[#1B1828] px-8 py-4 text-lg h-auto">
                Sign In
              </Button>
            </Link>
          </div>
        </div>
      </section>

      {/* Footer */}
      <footer className="w-full bg-gray-900 text-white py-16">
        <div className="max-w-7xl mx-auto px-6">
          <div className="grid md:grid-cols-4 gap-8 mb-12">
            {/* Company Info */}
            <div className="md:col-span-2">
              <div className="flex items-center mb-6">
                <span className="text-[#FEC85F] text-3xl font-bold">Ilé</span>
                <span className="text-white text-2xl font-normal ml-2">Legal</span>
              </div>
              <p className="text-gray-400 text-lg leading-relaxed max-w-md mb-6">
                Connecting property developers and investors with verified legal 
                professionals for property due diligence and compliance tasks.
              </p>
<<<<<<< HEAD
              {/* TrustBox widget - Review Collector */}
              <div className="trustpilot-widget" data-locale="en-US" data-template-id="56278e9abfbbba0bdcd568bc" data-businessunit-id="685fa67e885e63ea1c7b9d0e" data-style-height="52px" data-style-width="100%">
                <a href="https://www.trustpilot.com/review/ile.africa" target="_blank" rel="noopener">Trustpilot</a>
              </div>
              {/* End TrustBox widget */}
=======
              
              {/* Trustpilot Widget */}
              <div className="mb-8">
                <div 
                  className="trustpilot-widget" 
                  data-locale="en-US" 
                  data-template-id="56278e9abfbbba0bdcd568bc" 
                  data-businessunit-id="685fa67e885e63ea1c7b9d0e" 
                  data-style-height="52px" 
                  data-style-width="100%"
                  style={{ minHeight: '52px', borderRadius: '4px', padding: '8px' }}
                >
                  <a href="https://www.trustpilot.com/review/ile.africa" target="_blank" rel="noopener" className="text-gray-300 text-sm">
                    ⭐ View our reviews on Trustpilot
                  </a>
                </div>
              </div>
              
>>>>>>> 1b9cafad
              {/* Social Media Links */}
              <div className="flex gap-4">
                <a href="#" className="w-10 h-10 bg-gray-800 rounded-full flex items-center justify-center hover:bg-[#FEC85F] hover:text-[#1B1828] transition-colors">
                  <svg className="w-5 h-5" fill="currentColor" viewBox="0 0 24 24">
                    <path d="M24 4.557c-.883.392-1.832.656-2.828.775 1.017-.609 1.798-1.574 2.165-2.724-.951.564-2.005.974-3.127 1.195-.897-.957-2.178-1.555-3.594-1.555-3.179 0-5.515 2.966-4.797 6.045-4.091-.205-7.719-2.165-10.148-5.144-1.29 2.213-.669 5.108 1.523 6.574-.806-.026-1.566-.247-2.229-.616-.054 2.281 1.581 4.415 3.949 4.89-.693.188-1.452.232-2.224.084.626 1.956 2.444 3.379 4.6 3.419-2.07 1.623-4.678 2.348-7.29 2.04 2.179 1.397 4.768 2.212 7.548 2.212 9.142 0 14.307-7.721 13.995-14.646.962-.695 1.797-1.562 2.457-2.549z"/>
                  </svg>
                </a>
                <a href="#" className="w-10 h-10 bg-gray-800 rounded-full flex items-center justify-center hover:bg-[#FEC85F] hover:text-[#1B1828] transition-colors">
                  <svg className="w-5 h-5" fill="currentColor" viewBox="0 0 24 24">
                    <path d="M22.46 6c-.77.35-1.6.58-2.46.69.88-.53 1.56-1.37 1.88-2.38-.83.5-1.75.85-2.72 1.05C18.37 4.5 17.26 4 16 4c-2.35 0-4.27 1.92-4.27 4.29 0 .34.04.67.11.98C8.28 9.09 5.11 7.38 3 4.79c-.37.63-.58 1.37-.58 2.15 0 1.49.75 2.81 1.91 3.56-.71 0-1.37-.2-1.95-.5v.03c0 2.08 1.48 3.82 3.44 4.21a4.22 4.22 0 0 1-1.93.07 4.28 4.28 0 0 0 4 2.98 8.521 8.521 0 0 1-5.33 1.84c-.34 0-.68-.02-1.02-.06C3.44 20.29 5.7 21 8.12 21 16 21 20.33 14.46 20.33 8.79c0-.19 0-.37-.01-.56.84-.6 1.56-1.36 2.14-2.23z"/>
                  </svg>
                </a>
                <a href="#" className="w-10 h-10 bg-gray-800 rounded-full flex items-center justify-center hover:bg-[#FEC85F] hover:text-[#1B1828] transition-colors">
                  <svg className="w-5 h-5" fill="currentColor" viewBox="0 0 24 24">
                    <path d="M20.447 20.452h-3.554v-5.569c0-1.328-.027-3.037-1.852-3.037-1.853 0-2.136 1.445-2.136 2.939v5.667H9.351V9h3.414v1.561h.046c.477-.9 1.637-1.85 3.37-1.85 3.601 0 4.267 2.37 4.267 5.455v6.286zM5.337 7.433c-1.144 0-2.063-.926-2.063-2.065 0-1.138.92-2.063 2.063-2.063 1.14 0 2.064.925 2.064 2.063 0 1.139-.925 2.065-2.064 2.065zm1.782 13.019H3.555V9h3.564v11.452zM22.225 0H1.771C.792 0 0 .774 0 1.729v20.542C0 23.227.792 24 1.771 24h20.451C23.2 24 24 23.227 24 22.271V1.729C24 .774 23.2 0 22.222 0h.003z"/>
                  </svg>
                </a>
                <a href="#" className="w-10 h-10 bg-gray-800 rounded-full flex items-center justify-center hover:bg-[#FEC85F] hover:text-[#1B1828] transition-colors">
                  <svg className="w-5 h-5" fill="currentColor" viewBox="0 0 24 24">
                    <path d="M12.017 0C5.396 0 .029 5.367.029 11.987c0 5.079 3.158 9.417 7.618 11.174-.105-.949-.199-2.403.041-3.439.219-.937 1.406-5.957 1.406-5.957s-.359-.72-.359-1.781c0-1.663.967-2.911 2.168-2.911 1.024 0 1.518.769 1.518 1.688 0 1.029-.653 2.567-.992 2.567-1.645 0-2.063-1.32-2.402-2.34-.201z"/>
                  </svg>
                </a>
                <a href="#" className="w-10 h-10 bg-gray-800 rounded-full flex items-center justify-center hover:bg-[#FEC85F] hover:text-[#1B1828] transition-colors">
                  <svg className="w-5 h-5" fill="currentColor" viewBox="0 0 24 24">
                    <path d="M12 2.163c3.204 0 3.584.012 4.85.07 3.252.148 4.771 1.691 4.919 4.919.058 1.265.069 1.645.069 4.849 0 3.205-.012 3.584-.069 4.849-.149 3.225-1.664 4.771-4.919 4.919-1.266.058-1.644.07-4.85.07-3.204 0-3.584-.012-4.849-.07-3.26-.149-4.771-1.699-4.919-4.92-.058-1.265-.07-1.644-.07-4.849 0-3.204.013-3.583.07-4.849.149-3.227 1.664-4.771 4.919-4.919 1.266-.057 1.645-.069 4.849-.069zm0-2.163c-3.259 0-3.667.014-4.947.072-4.358.2-6.78 2.618-6.98 6.98-.059 1.281-.073 1.689-.073 4.948 0 3.259.014 3.668.072 4.948.2 4.358 2.618 6.78 6.98 6.98 1.281.058 1.689.072 4.948.072 3.259 0 3.668-.014 4.948-.072 4.354-.2 6.782-2.618 6.979-6.98.059-1.28.073-1.689.073-4.948 0-3.259-.014-3.667-.072-4.947-.196-4.354-2.617-6.78-6.979-6.98-1.281-.059-1.69-.073-4.949-.073zm0 5.838c-3.403 0-6.162 2.759-6.162 6.162s2.759 6.163 6.162 6.163 6.162-2.759 6.162-6.163c0-3.403-2.759-6.162-6.162-6.162zm0 10.162c-2.209 0-4-1.79-4-4 0-2.209 1.791-4 4-4s4 1.791 4 4c0 2.21-1.791 4-4 4zm6.406-11.845c-.796 0-1.441.645-1.441 1.44s.645 1.44 1.441 1.44c.795 0 1.439-.645 1.439-1.44s-.644-1.44-1.439-1.44z"/>
                  </svg>
                </a>
              </div>
            </div>

            {/* Services */}
            <div>
              <h4 className="text-white text-lg font-semibold mb-6">SERVICES</h4>
              <ul className="text-gray-400 space-y-3">
                <li className="hover:text-white cursor-pointer">Land Title Verification</li>
                <li className="hover:text-white cursor-pointer">Contract Review</li>
                <li className="hover:text-white cursor-pointer">Property Surveys</li>
                <li className="hover:text-white cursor-pointer">Compliance Checks</li>
                <li className="hover:text-white cursor-pointer">Due Diligence</li>
              </ul>
            </div>

            {/* Contact */}
            <div>
              <h4 className="text-white text-lg font-semibold mb-6">CONTACT US</h4>
              <div className="space-y-4 text-gray-400">
                <div className="flex items-start gap-3">
                  <div className="w-5 h-5 mt-1">📍</div>
                  <div>
                    <p>33 Adeyinka Street,</p>
                    <p>Ileupju, Lagos</p>
                  </div>
                </div>
                <div className="flex items-center gap-3">
                  <div className="w-5 h-5">📞</div>
                  <p>+2347068849553</p>
                </div>
                <div className="flex items-center gap-3">
                  <div className="w-5 h-5">✉️</div>
                  <p>legal@ile.africa</p>
                </div>
              </div>
            </div>
          </div>

          <Separator className="my-8 bg-gray-700" />

          <div className="flex flex-col md:flex-row justify-between items-center">
            <p className="text-gray-400 text-sm">
              2025 Ile Legal Marketplace. All rights reserved.
            </p>
            <div className="flex gap-6 mt-4 md:mt-0">
              <a href="#" className="text-gray-400 hover:text-white">Privacy Policy</a>
              <a href="#" className="text-gray-400 hover:text-white">Terms of Service</a>
              <a href="#" className="text-gray-400 hover:text-white">Support</a>
            </div>
          </div>
        </div>
      </footer>
    </div>
  );
};<|MERGE_RESOLUTION|>--- conflicted
+++ resolved
@@ -6,7 +6,6 @@
 import { CheckCircleIcon, ClockIcon, LockIcon, ArrowRightIcon, LogOutIcon } from "lucide-react";
 import { Link, useNavigate } from "react-router-dom";
 import { useAuth } from "../../contexts/AuthContext";
-import { useEffect } from 'react';
 
 export const Home = (): JSX.Element => {
   const { user, logout } = useAuth();
@@ -321,13 +320,6 @@
                 Connecting property developers and investors with verified legal 
                 professionals for property due diligence and compliance tasks.
               </p>
-<<<<<<< HEAD
-              {/* TrustBox widget - Review Collector */}
-              <div className="trustpilot-widget" data-locale="en-US" data-template-id="56278e9abfbbba0bdcd568bc" data-businessunit-id="685fa67e885e63ea1c7b9d0e" data-style-height="52px" data-style-width="100%">
-                <a href="https://www.trustpilot.com/review/ile.africa" target="_blank" rel="noopener">Trustpilot</a>
-              </div>
-              {/* End TrustBox widget */}
-=======
               
               {/* Trustpilot Widget */}
               <div className="mb-8">
@@ -346,7 +338,6 @@
                 </div>
               </div>
               
->>>>>>> 1b9cafad
               {/* Social Media Links */}
               <div className="flex gap-4">
                 <a href="#" className="w-10 h-10 bg-gray-800 rounded-full flex items-center justify-center hover:bg-[#FEC85F] hover:text-[#1B1828] transition-colors">
