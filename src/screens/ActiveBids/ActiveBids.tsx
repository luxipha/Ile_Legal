import React, { useState, useEffect } from "react";
import { Link, useNavigate, useLocation } from "react-router-dom";
import { Button } from "../../components/ui/button";
import { Card, CardContent } from "../../components/ui/card";
import { Header } from "../../components/Header/Header";
import { SellerSidebar } from "../../components/SellerSidebar/SellerSidebar";
import { useAuth } from "../../contexts/AuthContext";
import { api } from "../../services/api";
import { 
  CalendarIcon,
  ArrowLeftIcon,
  StarIcon,
  BuildingIcon,
  SendIcon,
  PaperclipIcon,
  UserIcon,
  SearchIcon,
  GavelIcon,
  MessageSquareIcon,
  DollarSignIcon
} from "lucide-react";

type ViewMode = "list" | "edit-bid" | "view-details";

interface Bid {
  id: string;
  gig_id: string;
  seller_id: string;
  amount: number;
  description: string;
  status: string;
  created_at: string;
  // Additional fields for UI display
  title?: string;
  company?: string;
  bidSubmitted?: string;
  dueDate?: string;
  statusColor?: string;
  originalBudget?: string;
  deliveryTime?: string;
  companyRating?: number;
  projectsPosted?: number;
  requirements?: string[];
  postedDate?: string;
  previousBid?: string;
}

export const ActiveBids = (): JSX.Element => {
  const navigate = useNavigate();
  const location = useLocation();
  const { user } = useAuth();
  const [viewMode, setViewMode] = useState<ViewMode>("list");
  const [selectedBid, setSelectedBid] = useState<Bid | null>(null);
  const [activeTab, setActiveTab] = useState<"details" | "bids" | "messages">("details");
  const [activeBids, setActiveBids] = useState<Bid[]>([]);
  const [loading, setLoading] = useState(true);
  const [error, setError] = useState<string | null>(null);
  
  // Fetch active bids on component mount
  useEffect(() => {
    fetchActiveBids();
  }, []);

  // Handle navigation state for editing bids
  useEffect(() => {
    if (location.state) {
      const { viewMode: navigationViewMode, bidData } = location.state;
      
      if (navigationViewMode === 'edit-bid' && bidData) {
        setSelectedBid(bidData);
        setEditFormData({
          bidAmount: bidData.amount.toString(),
          deliveryTime: bidData.deliveryTime || "",
          proposal: bidData.description
        });
        setViewMode("edit-bid");
      }
    }
  }, [location]);

  const fetchActiveBids = async () => {
    if (!user) {
      setError("Please log in to view your bids");
      setLoading(false);
      return;
    }

    try {
      setLoading(true);
<<<<<<< HEAD
      const bids = await api.bids.getActiveBids();
      console.log("bids", bids);
=======
      const bids = await api.bids.getActiveBids(user.id);
>>>>>>> 0a9dea9a
      setActiveBids(bids);
      setError(null);
    } catch (err) {
      setError("Failed to fetch active bids");
      console.error("Error fetching active bids:", err);
    } finally {
      setLoading(false);
    }
  };
  
  const [editFormData, setEditFormData] = useState({
    bidAmount: "",
    deliveryTime: "",
    proposal: ""
  });
  const [newMessage, setNewMessage] = useState("");

  const handleEditBid = (bid: Bid) => {
    setSelectedBid(bid);
    setEditFormData({
      bidAmount: bid.amount.toString(),
      deliveryTime: bid.deliveryTime || "",
      proposal: bid.description
    });
    setViewMode("edit-bid");
  };

  const handleViewDetails = (bid: Bid) => {
    setSelectedBid(bid);
    setViewMode("view-details");
    setActiveTab("details");
  };

  const handleMessageClient = (bid: Bid) => {
    navigate("/messages", { state: { clientId: bid.company } });
  };

  const handleUpdateBid = async (e: React.FormEvent) => {
    e.preventDefault();
    if (!selectedBid) return;

    try {
      await api.bids.updateBid(selectedBid.id, {
        amount: parseFloat(editFormData.bidAmount),
        description: editFormData.proposal
      });
      
      // Refresh the bids list
      await fetchActiveBids();
      setViewMode("list");
    } catch (err) {
      console.error("Error updating bid:", err);
      setError("Failed to update bid");
    }
  };

  const handleDeleteBid = async (bidId: string) => {
    try {
      await api.bids.deleteBid(bidId);
      await fetchActiveBids();
    } catch (err) {
      console.error("Error deleting bid:", err);
      setError("Failed to delete bid");
    }
  };

  const handleSendMessage = () => {
    if (newMessage.trim()) {
      // Handle message sending
      setNewMessage("");
    }
  };

  const renderStars = (rating: number) => {
    return Array.from({ length: 5 }, (_, i) => (
      <StarIcon
        key={i}
        className={`w-4 h-4 ${i < rating ? 'text-yellow-400 fill-current' : 'text-gray-300'}`}
      />
    ));
  };

  const renderBackButton = () => (
    <Button
      variant="ghost"
      onClick={() => setViewMode("list")}
      className="flex items-center gap-2 text-blue-600 hover:text-blue-700 mb-6"
    >
      <ArrowLeftIcon className="w-4 h-4" />
      Back to Active Bids
    </Button>
  );

  if (viewMode === "edit-bid" && selectedBid) {
    return (
      <div className="min-h-screen bg-gray-50 flex">
        {/* Sidebar */}
        <div className="w-64 bg-[#1B1828] text-white flex flex-col">
          {/* Logo */}
          <div className="p-6 border-b border-gray-700">
            <Link to="/" className="flex items-center gap-3">
              <div className="text-[#FEC85F] text-2xl font-bold">Ilé</div>
              <div className="text-gray-300 text-sm">
                Legal
                <br />
                Marketplace
              </div>
            </Link>
          </div>

          {/* Navigation */}
          <nav className="flex-1 p-4">
            <ul className="space-y-2">
              <li>
                <Link to="/seller-dashboard" className="flex items-center gap-3 px-4 py-3 rounded-lg text-gray-300 hover:bg-gray-700 hover:text-white transition-colors">
                  <UserIcon className="w-5 h-5" />
                  Dashboard
                </Link>
              </li>
              <li>
                <Link to="/find-gigs" className="flex items-center gap-3 px-4 py-3 rounded-lg text-gray-300 hover:bg-gray-700 hover:text-white transition-colors">
                  <SearchIcon className="w-5 h-5" />
                  Find Gigs
                </Link>
              </li>
              <li>
                <Link to="/active-bids" className="flex items-center gap-3 px-4 py-3 rounded-lg bg-gray-700 text-white">
                  <GavelIcon className="w-5 h-5" />
                  Active Bids
                </Link>
              </li>
              <li>
                <Link to="/messages" className="flex items-center gap-3 px-4 py-3 rounded-lg text-gray-300 hover:bg-gray-700 hover:text-white transition-colors">
                  <MessageSquareIcon className="w-5 h-5" />
                  Messages
                </Link>
              </li>
              <li>
                <Link to="/earnings" className="flex items-center gap-3 px-4 py-3 rounded-lg text-gray-300 hover:bg-gray-700 hover:text-white transition-colors">
                  <DollarSignIcon className="w-5 h-5" />
                  Earnings
                </Link>
              </li>
              <li>
                <Link to="/profile" className="flex items-center gap-3 px-4 py-3 rounded-lg text-gray-300 hover:bg-gray-700 hover:text-white transition-colors">
                  <UserIcon className="w-5 h-5" />
                  Profile
                </Link>
              </li>
            </ul>
          </nav>

          {/* User Profile */}
          <div className="p-4 border-t border-gray-700">
            <div className="flex items-center gap-3">
              <div className="w-10 h-10 bg-gray-600 rounded-full flex items-center justify-center">
                <UserIcon className="w-6 h-6" />
              </div>
              <div>
                <div className="text-sm font-medium">Demo Seller</div>
                <div className="text-xs text-gray-400">seller@example.com</div>
              </div>
            </div>
          </div>
        </div>

        {/* Main Content - Edit Bid */}
        <div className="flex-1 flex flex-col">
          <Header title="Edit Bid" />

          {/* Edit Bid Content */}
          <main className="flex-1 p-6">
            <div className="max-w-4xl mx-auto">
              {renderBackButton()}

              {/* Gig Summary */}
              <Card className="bg-blue-50 border border-blue-200 mb-8">
                <CardContent className="p-6">
                  <h2 className="text-xl font-semibold text-gray-900 mb-4">{selectedBid.title}</h2>
                  <div className="grid grid-cols-3 gap-6">
                    <div>
                      <span className="text-gray-600">Budget:</span>
                      <div className="font-semibold text-gray-900">{selectedBid.originalBudget}</div>
                    </div>
                    <div>
                      <span className="text-gray-600">Deadline:</span>
                      <div className="font-semibold text-gray-900">{selectedBid.dueDate}</div>
                    </div>
                    <div>
                      <span className="text-gray-600">Previous Bid:</span>
                      <div className="font-semibold text-gray-900">{selectedBid.previousBid}</div>
                    </div>
                  </div>
                </CardContent>
              </Card>

              {/* Edit Form */}
              <Card className="bg-white border border-gray-200">
                <CardContent className="p-8">
                  <form onSubmit={handleUpdateBid} className="space-y-6">
                    <div className="grid grid-cols-2 gap-6">
                      <div>
                        <label className="block text-sm font-medium text-gray-700 mb-2">
                          Bid Amount (₦)
                        </label>
                        <input
                          type="number"
                          value={editFormData.bidAmount}
                          onChange={(e) => setEditFormData(prev => ({ ...prev, bidAmount: e.target.value }))}
                          className="w-full px-4 py-3 border border-gray-300 rounded-lg focus:ring-2 focus:ring-[#1B1828] focus:border-transparent outline-none"
                          required
                        />
                      </div>
                      <div>
                        <label className="block text-sm font-medium text-gray-700 mb-2">
                          Delivery Time
                        </label>
                        <input
                          type="text"
                          value={editFormData.deliveryTime}
                          onChange={(e) => setEditFormData(prev => ({ ...prev, deliveryTime: e.target.value }))}
                          className="w-full px-4 py-3 border border-gray-300 rounded-lg focus:ring-2 focus:ring-[#1B1828] focus:border-transparent outline-none"
                          required
                        />
                      </div>
                    </div>

                    <div>
                      <label className="block text-sm font-medium text-gray-700 mb-2">
                        Proposal
                      </label>
                      <textarea
                        value={editFormData.proposal}
                        onChange={(e) => setEditFormData(prev => ({ ...prev, proposal: e.target.value }))}
                        rows={6}
                        className="w-full px-4 py-3 border border-gray-300 rounded-lg focus:ring-2 focus:ring-[#1B1828] focus:border-transparent outline-none resize-none"
                        required
                      />
                    </div>

                    <div className="flex justify-end gap-4 pt-6">
                      <Button
                        type="button"
                        variant="outline"
                        onClick={() => setViewMode("list")}
                        className="px-8 py-3"
                      >
                        Cancel
                      </Button>
                      <Button
                        type="submit"
                        className="bg-[#FEC85F] hover:bg-[#FEC85F]/90 text-[#1B1828] px-8 py-3"
                      >
                        Update Bid
                      </Button>
                    </div>
                  </form>
                </CardContent>
              </Card>
            </div>
          </main>
        </div>
      </div>
    );
  }

  if (viewMode === "view-details" && selectedBid) {
    return (
      <div className="min-h-screen bg-gray-50 flex">
        {/* Sidebar */}
        <div className="w-64 bg-[#1B1828] text-white flex flex-col">
          {/* Logo */}
          <div className="p-6 border-b border-gray-700">
            <Link to="/" className="flex items-center gap-3">
              <div className="text-[#FEC85F] text-2xl font-bold">Ilé</div>
              <div className="text-gray-300 text-sm">
                Legal
                <br />
                Marketplace
              </div>
            </Link>
          </div>

          {/* Navigation */}
          <nav className="flex-1 p-4">
            <ul className="space-y-2">
              <li>
                <Link to="/seller-dashboard" className="flex items-center gap-3 px-4 py-3 rounded-lg text-gray-300 hover:bg-gray-700 hover:text-white transition-colors">
                  <UserIcon className="w-5 h-5" />
                  Dashboard
                </Link>
              </li>
              <li>
                <Link to="/find-gigs" className="flex items-center gap-3 px-4 py-3 rounded-lg text-gray-300 hover:bg-gray-700 hover:text-white transition-colors">
                  <SearchIcon className="w-5 h-5" />
                  Find Gigs
                </Link>
              </li>
              <li>
                <Link to="/active-bids" className="flex items-center gap-3 px-4 py-3 rounded-lg bg-gray-700 text-white">
                  <GavelIcon className="w-5 h-5" />
                  Active Bids
                </Link>
              </li>
              <li>
                <Link to="/messages" className="flex items-center gap-3 px-4 py-3 rounded-lg text-gray-300 hover:bg-gray-700 hover:text-white transition-colors">
                  <MessageSquareIcon className="w-5 h-5" />
                  Messages
                </Link>
              </li>
              <li>
                <Link to="/earnings" className="flex items-center gap-3 px-4 py-3 rounded-lg text-gray-300 hover:bg-gray-700 hover:text-white transition-colors">
                  <DollarSignIcon className="w-5 h-5" />
                  Earnings
                </Link>
              </li>
              <li>
                <Link to="/profile" className="flex items-center gap-3 px-4 py-3 rounded-lg text-gray-300 hover:bg-gray-700 hover:text-white transition-colors">
                  <UserIcon className="w-5 h-5" />
                  Profile
                </Link>
              </li>
            </ul>
          </nav>

          {/* User Profile */}
          <div className="p-4 border-t border-gray-700">
            <div className="flex items-center gap-3">
              <div className="w-10 h-10 bg-gray-600 rounded-full flex items-center justify-center">
                <UserIcon className="w-6 h-6" />
              </div>
              <div>
                <div className="text-sm font-medium">Demo Seller</div>
                <div className="text-xs text-gray-400">seller@example.com</div>
              </div>
            </div>
          </div>
        </div>

        {/* Main Content - View Details */}
        <div className="flex-1 flex flex-col">
          <Header title="Bid Details" />

          {/* View Details Content */}
          <main className="flex-1 p-6">
            <div className="max-w-6xl mx-auto">
              {renderBackButton()}

              {/* Title and Status */}
              <div className="flex items-center justify-between mb-6">
                <div>
                  <h1 className="text-3xl font-bold text-gray-900 mb-2">{selectedBid.title}</h1>
                  <div className="flex items-center gap-6 text-gray-600">
                    <span>Posted {selectedBid.postedDate}</span>
                    <span>Deadline {selectedBid.dueDate}</span>
                    <span>Budget {selectedBid.originalBudget}</span>
                  </div>
                </div>
                <span className="bg-[#FEC85F] text-[#1B1828] px-4 py-2 rounded-lg font-medium">
                  Open for Bids
                </span>
              </div>

              {/* Tabs */}
              <div className="border-b border-gray-200 mb-6">
                <nav className="flex gap-8">
                  {[
                    { id: "details", label: "Details" },
                    { id: "bids", label: `Bids (${activeBids.length + 1})` },
                    { id: "messages", label: "Messages" }
                  ].map((tab) => (
                    <button
                      key={tab.id}
                      onClick={() => setActiveTab(tab.id as any)}
                      className={`pb-4 text-sm font-medium border-b-2 transition-colors ${
                        activeTab === tab.id
                          ? "border-[#FEC85F] text-[#1B1828]"
                          : "border-transparent text-gray-500 hover:text-gray-700"
                      }`}
                    >
                      {tab.label}
                    </button>
                  ))}
                </nav>
              </div>

              {/* Tab Content */}
              <div className="grid grid-cols-3 gap-8">
                {/* Main Content - 2/3 width */}
                <div className="col-span-2">
                  {activeTab === "details" && (
                    <div>
                      <h3 className="text-xl font-semibold text-gray-900 mb-4">Description</h3>
                      <p className="text-gray-600 mb-6 leading-relaxed">{selectedBid.description}</p>
                      
                      <h4 className="text-lg font-semibold text-gray-900 mb-4">The verification should include:</h4>
                      <ol className="list-decimal list-inside space-y-2 text-gray-600 mb-6">
                        {selectedBid.requirements?.map((req, index) => (
                          <li key={index}>{req}</li>
                        ))}
                      </ol>
                      
                      <p className="text-gray-600">
                        The property is a 1,000 sqm commercial plot with existing development. 
                        All necessary documents will be provided upon assignment.
                      </p>
                    </div>
                  )}

                  {activeTab === "bids" && (
                    <div className="space-y-6">
                      {/* Your Bid */}
                      <Card className="border-2 border-[#FEC85F] bg-[#FEC85F]/5">
                        <CardContent className="p-6">
                          <div className="flex items-center justify-between mb-4">
                            <span className="bg-[#FEC85F] text-[#1B1828] px-3 py-1 rounded-full text-sm font-medium">
                              Your Bid
                            </span>
                            <span className={`px-3 py-1 rounded-full text-sm font-medium ${selectedBid.statusColor}`}>
                              {selectedBid.status}
                            </span>
                          </div>
                          
                          <div className="flex items-start gap-4 mb-4">
                            <div className="w-12 h-12 bg-gray-300 rounded-full flex items-center justify-center text-sm font-medium text-gray-700">
                              DS
                            </div>
                            <div className="flex-1">
                              <div className="flex items-center justify-between mb-2">
                                <div>
                                  <h4 className="font-semibold text-gray-900">Demo Seller</h4>
                                  <p className="text-gray-600">Senior Property Lawyer</p>
                                </div>
                                <div className="text-right">
                                  <div className="text-2xl font-bold text-gray-900">{selectedBid.amount}</div>
                                  <div className="text-sm text-gray-500">{selectedBid.deliveryTime}</div>
                                </div>
                              </div>
                              <div className="flex items-center gap-4 mb-3">
                                <div className="flex items-center gap-1">
                                  {renderStars(5)}
                                  <span className="text-sm text-gray-600 ml-1">4.9</span>
                                </div>
                                <span className="text-sm text-gray-600">127 jobs completed</span>
                                <span className="text-sm text-gray-500">Submitted: {selectedBid.bidSubmitted}</span>
                              </div>
                            </div>
                          </div>
                          
                          <div className="mb-4">
                            <h5 className="font-medium text-gray-900 mb-2">Proposal</h5>
                            <p className="text-gray-600">{selectedBid.description}</p>
                          </div>

                          <div className="flex gap-3">
                            <Button 
                              onClick={() => handleEditBid(selectedBid)}
                              className="bg-[#1B1828] hover:bg-[#1B1828]/90 text-white"
                            >
                              Edit Bid
                            </Button>
                            <Button 
                              variant="outline"
                              onClick={() => handleMessageClient(selectedBid)}
                              className="border-gray-300 text-gray-700 hover:bg-gray-50"
                            >
                              Message Client
                            </Button>
                          </div>
                        </CardContent>
                      </Card>

                      {/* Other Bids */}
                      {activeBids.map((bid) => (
                        <Card key={bid.id} className="border border-gray-200">
                          <CardContent className="p-6">
                            <div className="flex items-start gap-4 mb-4">
                              <div className="w-12 h-12 bg-gray-300 rounded-full flex items-center justify-center text-sm font-medium text-gray-700">
                                {bid.company?.charAt(0)}
                              </div>
                              <div className="flex-1">
                                <div className="flex items-center justify-between mb-2">
                                  <div>
                                    <h4 className="font-semibold text-gray-900">{bid.company}</h4>
                                    <p className="text-gray-600">{bid.title}</p>
                                  </div>
                                  <div className="text-right">
                                    <div className="text-2xl font-bold text-gray-900">{bid.amount}</div>
                                    <div className="text-sm text-gray-500">{bid.deliveryTime}</div>
                                  </div>
                                </div>
                                <div className="flex items-center gap-4 mb-3">
                                  <div className="flex items-center gap-1">
                                    {renderStars(Math.floor(bid.companyRating || 0))}
                                    <span className="text-sm text-gray-600 ml-1">{bid.companyRating?.toFixed(1) || 'N/A'}</span>
                                  </div>
                                  <span className="text-sm text-gray-600">{bid.projectsPosted} projects posted</span>
                                  <span className="text-sm text-gray-500">Submitted: {bid.bidSubmitted}</span>
                                </div>
                              </div>
                            </div>
                            
                            <div className="mb-4">
                              <h5 className="font-medium text-gray-900 mb-2">Proposal</h5>
                              <p className="text-gray-600">{bid.description}</p>
                            </div>
                          </CardContent>
                        </Card>
                      ))}
                    </div>
                  )}

                  {activeTab === "messages" && (
                    <div className="space-y-4">
                      {/* Messages */}
                      <div className="space-y-4 mb-6">
                        {/* Messages */}
                        {/* Messages */}
                      </div>

                      {/* Message Input */}
                      <div className="flex items-end gap-3 p-4 border border-gray-200 rounded-lg">
                        <Button variant="ghost" size="sm">
                          <PaperclipIcon className="w-5 h-5 text-gray-400" />
                        </Button>
                        
                        <div className="flex-1">
                          <textarea
                            value={newMessage}
                            onChange={(e) => setNewMessage(e.target.value)}
                            placeholder="Type a message..."
                            className="w-full px-3 py-2 border-0 resize-none focus:outline-none"
                            rows={1}
                          />
                        </div>
                        
                        <Button
                          onClick={handleSendMessage}
                          disabled={!newMessage.trim()}
                          className="bg-[#FEC85F] hover:bg-[#FEC85F]/90 text-[#1B1828] p-2"
                        >
                          <SendIcon className="w-4 h-4" />
                        </Button>
                      </div>
                    </div>
                  )}
                </div>

                {/* Sidebar - 1/3 width */}
                <div className="col-span-1">
                  <Card className="border border-gray-200 mb-6">
                    <CardContent className="p-6 text-center">
                      <div className="w-16 h-16 bg-gray-300 rounded-lg flex items-center justify-center mx-auto mb-4">
                        <BuildingIcon className="w-8 h-8 text-gray-600" />
                      </div>
                      <h3 className="font-semibold text-gray-900 mb-2">{selectedBid.company}</h3>
                      <div className="flex items-center justify-center gap-1 mb-2">
                        {renderStars(Math.floor(selectedBid.companyRating || 0))}
                        <span className="text-sm text-gray-600 ml-1">{selectedBid.companyRating?.toFixed(1) || 'N/A'}</span>
                      </div>
                      <p className="text-sm text-gray-600">{selectedBid.projectsPosted} projects posted</p>
                    </CardContent>
                  </Card>
                </div>
              </div>
            </div>
          </main>
        </div>
      </div>
    );
  }

  // Default list view
  return (
    <div className="min-h-screen bg-gray-50 flex">
      {/* Sidebar */}
      <SellerSidebar activePage="active-bids" />

      {/* Main Content */}
      <div className="flex-1 flex flex-col">
        <Header title="Active Bids" />

        {/* Active Bids Content */}
        <main className="flex-1 p-6">
          <div className="max-w-4xl mx-auto">
            {error && (
              <div className="bg-red-50 border border-red-200 text-red-700 px-4 py-3 rounded-lg mb-6">
                {error}
              </div>
            )}

            {loading ? (
              <div className="text-center py-12">
                <div className="animate-spin rounded-full h-12 w-12 border-b-2 border-[#1B1828] mx-auto mb-4"></div>
                <p className="text-gray-600">Loading active bids...</p>
              </div>
            ) : (
              <div className="space-y-6">
                {activeBids.map((bid) => (
                  <Card key={bid.id} className="bg-white border border-gray-200 shadow-sm">
                    <CardContent className="p-6">
                      {/* Status Badge */}
                      <div className="mb-4">
                        <span className={`inline-block px-3 py-1 rounded-full text-sm font-medium ${
                          bid.status === 'pending' ? 'bg-yellow-100 text-yellow-800' :
                          bid.status === 'accepted' ? 'bg-green-100 text-green-800' :
                          'bg-red-100 text-red-800'
                        }`}>
                          {bid.status.charAt(0).toUpperCase() + bid.status.slice(1)}
                        </span>
                      </div>

                      {/* Bid Title */}
                      <h3 className="text-xl font-semibold text-gray-900 mb-2">{bid.title}</h3>
                      <p className="text-gray-600 mb-4">{bid.company}</p>

                      {/* Bid Details */}
                      <div className="flex items-center gap-6 mb-6">
                        <div className="flex items-center gap-2 text-gray-600">
                          <CalendarIcon className="w-4 h-4" />
                          <span className="text-sm">Submitted</span>
                        </div>
                        <div className="text-sm text-gray-900 font-medium">
                          {new Date(bid.created_at).toLocaleDateString()}
                        </div>
                      </div>

                      {/* Price and Due Date */}
                      <div className="flex items-center justify-between mb-6">
                        <div className="text-3xl font-bold text-gray-900">₦{bid.amount.toLocaleString()}</div>
                        <div className="text-right">
                          <div className="text-sm text-gray-600 mb-1">Due Date:</div>
                          <div className="bg-[#FEC85F] text-[#1B1828] px-3 py-1 rounded-lg font-medium">
                            {bid.dueDate}
                          </div>
                        </div>
                      </div>

                      {/* Action Buttons */}
                      <div className="flex gap-3">
                        <Button 
                          onClick={() => handleEditBid(bid)}
                          className="bg-[#1B1828] hover:bg-[#1B1828]/90 text-white"
                        >
                          Edit Bid
                        </Button>
                        <Button 
                          variant="outline" 
                          onClick={() => handleMessageClient(bid)}
                          className="border-gray-300 text-gray-700 hover:bg-gray-50"
                        >
                          Message Client
                        </Button>
                        <Button 
                          variant="outline" 
                          onClick={() => handleViewDetails(bid)}
                          className="border-gray-300 text-gray-700 hover:bg-gray-50"
                        >
                          View Details
                        </Button>
                        {bid.status === 'pending' && (
                          <Button 
                            variant="outline" 
                            onClick={() => handleDeleteBid(bid.id)}
                            className="border-red-300 text-red-700 hover:bg-red-50"
                          >
                            Delete Bid
                          </Button>
                        )}
                      </div>
                    </CardContent>
                  </Card>
                ))}

                {activeBids.length === 0 && (
                  <div className="text-center py-12">
                    <GavelIcon className="w-12 h-12 text-gray-400 mx-auto mb-4" />
                    <h3 className="text-lg font-medium text-gray-900 mb-2">No active bids</h3>
                    <p className="text-gray-600 mb-6">You haven't placed any bids yet. Start browsing available gigs to place your first bid.</p>
                    <Link to="/find-gigs">
                      <Button className="bg-[#1B1828] hover:bg-[#1B1828]/90 text-white">
                        Find Gigs
                      </Button>
                    </Link>
                  </div>
                )}
              </div>
            )}
          </div>
        </main>
      </div>
    </div>
  );
};<|MERGE_RESOLUTION|>--- conflicted
+++ resolved
@@ -87,12 +87,7 @@
 
     try {
       setLoading(true);
-<<<<<<< HEAD
-      const bids = await api.bids.getActiveBids();
-      console.log("bids", bids);
-=======
       const bids = await api.bids.getActiveBids(user.id);
->>>>>>> 0a9dea9a
       setActiveBids(bids);
       setError(null);
     } catch (err) {
