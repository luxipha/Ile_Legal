--- conflicted
+++ resolved
@@ -1,6 +1,5 @@
 import { useState, useEffect } from "react";
 import { Link, useNavigate } from "react-router-dom";
-import { formatDate } from "../../utils/formatters";
 import { Header } from "../../components/Header";
 import { Card, CardContent } from "../../components/ui/card";
 import { Button } from "../../components/ui/button";
@@ -201,7 +200,7 @@
                 type: 'posted',
                 title: 'You posted a new gig:',
                 subtitle: gig.title,
-                time: formatDate.full((gig as any).postedDate || (gig as any).created_at || ''),
+                time: formatDate((gig as any).postedDate || (gig as any).created_at || ''),
                 icon: '🟡'
               });
             } else if (gig.status?.toLowerCase() === 'completed') {
@@ -210,7 +209,7 @@
                 type: 'completed',
                 title: 'Completed:',
                 subtitle: gig.title,
-                time: formatDate.full((gig as any).completedDate || (gig as any).created_at || ''),
+                time: formatDate((gig as any).completedDate || (gig as any).created_at || ''),
                 icon: '🟢'
               });
             }
@@ -356,13 +355,8 @@
             <ViewDeliverables
               gigId={selectedCompletedGig.id}
               gigTitle={selectedCompletedGig.title}
-<<<<<<< HEAD
               postedDate={formatDate(selectedCompletedGig.completedDate)}
               deadline={formatDate(selectedCompletedGig.completedDate)}
-=======
-              postedDate={selectedCompletedGig.postedDate}
-              deadline={selectedCompletedGig.deadline}
->>>>>>> 1227c40c
               budget={selectedCompletedGig.amount}
               status={selectedCompletedGig.status}
               provider={{
@@ -393,21 +387,12 @@
           </span>
         </div>
 
-<<<<<<< HEAD
-        {/* Bids Received (only for active gigs) */}
-        {gig.status === "Active" && (
+        {/* Bids Received (only for active/open gigs) */}
+        {(gig.status === "Active" || gig.status === "Open") && (
           <div className="mb-6">
             <span className="text-blue-600 font-medium text-sm">{gig.bidsReceived} bids received</span>
           </div>
         )}
-=======
-            {/* Bids Received (only for active/open gigs) */}
-            {(gig.status === "Active" || gig.status === "Open") && (
-              <div className="mb-6">
-                <span className="text-blue-600 font-medium text-sm">{gig.bidsReceived} bids received</span>
-              </div>
-            )}
->>>>>>> 1227c40c
 
         {/* Budget and Deadline Row */}
         <div className="grid grid-cols-2 gap-8 mb-6">
@@ -421,25 +406,9 @@
           </div>
         </div>
 
-<<<<<<< HEAD
-        {/* Action Buttons at Bottom */}
-        <div className="flex gap-3 pt-4 border-t border-gray-100">
-          {gig.status === "Active" && (
-=======
-          {/* Vertical Separator */}
-          <div className="w-px bg-gray-200 mx-4"></div>
-
-          {/* Right Action Buttons - 25% */}
-          <div className="flex flex-col gap-3 justify-center min-w-[140px]">
-            {(gig.status === "Active" || gig.status === "Open") && (
-              <Button 
-                onClick={() => handleViewBids(gig.id)}
-                className="bg-[#1B1828] hover:bg-[#1B1828]/90 text-white px-6 py-2 rounded-full w-full"
-              >
-                View Bids
-              </Button>
-            )}
->>>>>>> 1227c40c
+        {/* Action Buttons */}
+        <div className="flex gap-3">
+          {(gig.status === "Active" || gig.status === "Open") && (
             <Button 
               onClick={() => handleViewBids(gig.id)}
               className="bg-[#1B1828] hover:bg-[#1B1828]/90 text-white px-6 py-2 rounded-full flex-1"
