import React, { useState } from "react";
import { Link, useNavigate } from "react-router-dom";
import { Button } from "../../components/ui/button";
import { Card, CardContent } from "../../components/ui/card";
import { ViewDetails, Gig } from "../../components/ViewDetails";
import { Header } from "../../components/Header/Header";
import { SellerSidebar } from "../../components/SellerSidebar/SellerSidebar";
import { SecureLegalUpload, SecureUploadResult } from "../../components/SecureLegalUpload";
import { api } from "../../services/api";
import { 
  GavelIcon, 
  BriefcaseIcon, 
  CheckCircleIcon, 
  MessageSquareIcon,
  DollarSignIcon,
  UserIcon,
  SearchIcon,
  ArrowLeftIcon
} from "lucide-react";

type ViewMode = "dashboard" | "place-bid" | "view-details" | "submit-work" | "edit-bid";

<<<<<<< HEAD
interface Gig {
  id: string;
  title: string;
  company: string;
  price: string;
  deadline: string;
  postedDate: string;
  budget: string;
  deliveryTime: string;
  description: string;
  requirements: string[];
  companyRating: number;
  projectsPosted: number;
  is_flagged: boolean;
  status?: string;
}
=======
>>>>>>> 517d8dbb

interface OngoingGig {
  id: string;
  title: string;
  company: string;
  price: string;
  dueDate: string;
  progress: number;
  description: string;
}

export const SellerDashboard = (): JSX.Element => {
  const navigate = useNavigate();
  const [viewMode, setViewMode] = useState<ViewMode>("dashboard");
  const [selectedGig, setSelectedGig] = useState<Gig | null>(null);
  const [selectedOngoingGig, setSelectedOngoingGig] = useState<OngoingGig | null>(null);
  const [bidFormData, setBidFormData] = useState({
    bidAmount: "",
    deliveryTime: "",
    proposal: ""
  });


  const [submitWorkData, setSubmitWorkData] = useState({
    description: "",
    secureFiles: [] as SecureUploadResult[]
  });
  const [submitError, setSubmitError] = useState<string | null>(null);
  const [isSubmitting, setIsSubmitting] = useState(false);

  const availableGigs: Gig[] = [
    {
      id: "1",
      title: "Land Title Verification - Victoria Island Property",
      company: "Lagos Properties Ltd.",
      price: "₦65,000",
      deadline: "16/05/2025",
      postedDate: "Apr 24, 2024",
      budget: 65000,
      deliveryTime: "e.g, 5 days",
      description: "We are seeking a qualified legal professional to conduct a comprehensive title verification for a property located in Victoria Island, Lagos.",
      requirements: [
        "Confirmation of ownership history",
        "Verification of all relevant documentation", 
        "Checks for any encumbrances or liens",
        "Validation with the local land registry",
        "Preparation of a detailed report on findings"
      ],
      companyRating: 4.8,
      projectsPosted: 15,
      is_flagged: false,
      status: "active"
    },
    {
      id: "2",
      title: "Contract Review for Commercial Lease",
      company: "Commercial Realty",
      price: "₦45,000",
      deadline: "10/05/2025",
      postedDate: "Apr 25, 2024",
      budget: 45000,
      deliveryTime: "e.g, 3 days",
      description: "Review and analysis of commercial lease agreement for office space. Need expert legal opinion on terms and conditions.",
      requirements: [
        "Thorough review of lease terms",
        "Risk assessment",
        "Recommendations for amendments",
        "Legal compliance check"
      ],
      companyRating: 4.6,
      projectsPosted: 8,
      is_flagged: false,
      status: "active"
    }
  ];

  const ongoingGigs: OngoingGig[] = [
    {
      id: "1",
      title: "Due Diligence on Residential Development",
      company: "Evergreen Estates",
      price: "₦90,000",
      dueDate: "18/05/2025",
      progress: 40,
      description: "Complete due diligence investigation for a 50-unit residential complex including title verification, compliance checks, and risk assessment."
    }
  ];

  const handleViewDetails = (gig: Gig) => {
    setSelectedGig(gig);
    setViewMode("view-details");
  };

  const handlePlaceBid = (gig?: Gig) => {
    if (gig) {
      setSelectedGig(gig);
    }
    setViewMode("place-bid");
  };


  const handleEditBid = () => {
    // Navigate to ActiveBids with state to indicate we want to edit a specific bid
    navigate('/active-bids', { 
      state: { 
        viewMode: 'edit-bid',
        bidId: 1, // Using a placeholder ID for the active bid
        bidData: {
          id: 1,
          title: "Property Survey - Lekki Phase 1",
          client: "Prestige Homes",
          bidAmount: "₦75,000",
          deliveryTime: "7 days",
          dueDate: "10/06/2025",
          status: "active",
          proposal: "I'll provide a comprehensive property survey including boundary markers, topographical analysis, and legal documentation review.",
          originalBudget: "₦80,000",
          previousBid: "₦75,000"
        }
      }
    });
  };

  const handleSubmitWork = (gig: OngoingGig) => {
    setSelectedOngoingGig(gig);
    setViewMode("submit-work");
  };

  const handleBidSubmit = (e: React.FormEvent) => {
    e.preventDefault();
    console.log("Bid submitted:", bidFormData);
    setViewMode("dashboard");
  };

  const handleWorkSubmit = async (e: React.FormEvent) => {
    e.preventDefault();
    if (!selectedOngoingGig) return;

    setIsSubmitting(true);
    setSubmitError(null);

    try {
      // Convert secure files to the format expected by the API
      const files = submitWorkData.secureFiles.map(sf => sf.file);
      const blockchainHashes = submitWorkData.secureFiles
        .filter(sf => sf.status === 'completed' && sf.blockchainHash)
        .map(sf => ({
          fileName: sf.file.name,
          hash: sf.blockchainHash,
          txId: sf.ipfsCid // Use IPFS CID as transaction ID
        }));

      await api.submissions.createSubmission({
        gig_id: selectedOngoingGig.id,
        deliverables: files,
        notes: submitWorkData.description,
        blockchain_hashes: blockchainHashes,
        use_ipfs: true // Always use IPFS with secure upload
      });
      
      // Reset form and go back to dashboard
      setSubmitWorkData({ description: "", secureFiles: [] });
      setViewMode("dashboard");
    } catch (error) {
      console.error("Error submitting work:", error);
      setSubmitError("Failed to submit work. Please try again.");
    } finally {
      setIsSubmitting(false);
    }
  };

  const handleSecureUploadComplete = (files: SecureUploadResult[]) => {
    setSubmitWorkData(prev => ({
      ...prev,
      secureFiles: [...prev.secureFiles, ...files]
    }));
  };

  const handleSecureUploadError = (error: string) => {
    setSubmitError(error);
  };


  const renderBackButton = () => (
    <Button
      variant="ghost"
      onClick={() => setViewMode("dashboard")}
      className="flex items-center gap-2 text-blue-600 hover:text-blue-700 mb-6"
    >
      <ArrowLeftIcon className="w-4 h-4" />
      Back to Dashboard
    </Button>
  );

  if (viewMode === "place-bid" && selectedGig) {
    return (
      <div className="min-h-screen bg-gray-50 flex">
        {/* Sidebar */}
        <div className="w-64 bg-[#1B1828] text-white flex flex-col">
          {/* Logo */}
          <div className="p-6 border-b border-gray-700">
            <Link to="/" className="flex items-center gap-3">
              <div className="text-[#FEC85F] text-2xl font-bold">Ilé</div>
              <div className="text-gray-300 text-sm">
                Legal
                <br />
                Marketplace
              </div>
            </Link>
          </div>

          {/* Navigation */}
          <nav className="flex-1 p-4">
            <ul className="space-y-2">
              <li>
                <Link to="/seller-dashboard" className="flex items-center gap-3 px-4 py-3 rounded-lg bg-gray-700 text-white">
                  <UserIcon className="w-5 h-5" />
                  Dashboard
                </Link>
              </li>
              <li>
                <Link to="/find-gigs" className="flex items-center gap-3 px-4 py-3 rounded-lg text-gray-300 hover:bg-gray-700 hover:text-white transition-colors">
                  <SearchIcon className="w-5 h-5" />
                  Find Gigs
                </Link>
              </li>
              <li>
                <Link to="/active-bids" className="flex items-center gap-3 px-4 py-3 rounded-lg text-gray-300 hover:bg-gray-700 hover:text-white transition-colors">
                  <GavelIcon className="w-5 h-5" />
                  Active Bids
                </Link>
              </li>
              <li>
                <Link to="/seller-messages" className="flex items-center gap-3 px-4 py-3 rounded-lg text-gray-300 hover:bg-gray-700 hover:text-white transition-colors">
                  <MessageSquareIcon className="w-5 h-5" />
                  Messages
                </Link>
              </li>
              <li>
                <Link to="/earnings" className="flex items-center gap-3 px-4 py-3 rounded-lg text-gray-300 hover:bg-gray-700 hover:text-white transition-colors">
                  <DollarSignIcon className="w-5 h-5" />
                  Earnings
                </Link>
              </li>
              <li>
                <Link to="/profile" className="flex items-center gap-3 px-4 py-3 rounded-lg text-gray-300 hover:bg-gray-700 hover:text-white transition-colors">
                  <UserIcon className="w-5 h-5" />
                  Profile
                </Link>
              </li>
            </ul>
          </nav>

          {/* User Profile */}
          <div className="p-4 border-t border-gray-700">
            <div className="flex items-center gap-3">
              <div className="w-10 h-10 bg-gray-600 rounded-full flex items-center justify-center">
                <UserIcon className="w-6 h-6" />
              </div>
              <div>
                <div className="text-sm font-medium">Demo Seller</div>
                <div className="text-xs text-gray-400">seller@example.com</div>
              </div>
            </div>
          </div>
        </div>

        {/* Main Content - Place Bid */}
        <div className="flex-1 flex flex-col">
          <Header title="Place a Bid" />

          {/* Place Bid Content */}
          <main className="flex-1 p-6">
            <div className="max-w-4xl mx-auto">
              {renderBackButton()}

              {/* Gig Summary */}
              <Card className="bg-blue-50 border border-blue-200 mb-8">
                <CardContent className="p-6">
                  <h2 className="text-xl font-semibold text-gray-900 mb-4">{selectedGig.title}</h2>
                  <div className="grid grid-cols-3 gap-6">
                    <div>
                      <span className="text-gray-600">Budget:</span>
                      <div className="font-semibold text-gray-900">{selectedGig.budget}</div>
                    </div>
                    <div>
                      <span className="text-gray-600">Deadline:</span>
                      <div className="font-semibold text-gray-900">{selectedGig.deadline}</div>
                    </div>
                    <div>
                      <span className="text-gray-600">Delivery Time:</span>
                      <div className="font-semibold text-gray-900">{selectedGig.deliveryTime}</div>
                    </div>
                  </div>
                </CardContent>
              </Card>

              {/* Bid Form */}
              <Card className="bg-white border border-gray-200">
                <CardContent className="p-8">
                  <form onSubmit={handleBidSubmit} className="space-y-6">
                    <div className="grid grid-cols-2 gap-6">
                      <div>
                        <label className="block text-sm font-medium text-gray-700 mb-2">
                          Bid Amount (₦)
                        </label>
                        <input
                          type="number"
                          value={bidFormData.bidAmount}
                          onChange={(e) => setBidFormData(prev => ({ ...prev, bidAmount: e.target.value }))}
                          placeholder="50000"
                          className="w-full px-4 py-3 border border-gray-300 rounded-lg focus:ring-2 focus:ring-[#1B1828] focus:border-transparent outline-none"
                          required
                        />
                      </div>
                      <div>
                        <label className="block text-sm font-medium text-gray-700 mb-2">
                          Delivery Time
                        </label>
                        <input
                          type="text"
                          value={bidFormData.deliveryTime}
                          onChange={(e) => setBidFormData(prev => ({ ...prev, deliveryTime: e.target.value }))}
                          placeholder="e.g., 5 days"
                          className="w-full px-4 py-3 border border-gray-300 rounded-lg focus:ring-2 focus:ring-[#1B1828] focus:border-transparent outline-none"
                          required
                        />
                      </div>
                    </div>

                    <div>
                      <label className="block text-sm font-medium text-gray-700 mb-2">
                        Proposal
                      </label>
                      <textarea
                        value={bidFormData.proposal}
                        onChange={(e) => setBidFormData(prev => ({ ...prev, proposal: e.target.value }))}
                        placeholder="Describe your experience and approach to completing this task..."
                        rows={6}
                        className="w-full px-4 py-3 border border-gray-300 rounded-lg focus:ring-2 focus:ring-[#1B1828] focus:border-transparent outline-none resize-none"
                        required
                      />
                    </div>

                    <div className="flex justify-end gap-4 pt-6">
                      <Button
                        type="button"
                        variant="outline"
                        onClick={() => setViewMode("dashboard")}
                        className="px-8 py-3"
                      >
                        Cancel
                      </Button>
                      <Button
                        type="submit"
                        className="bg-[#FEC85F] hover:bg-[#FEC85F]/90 text-[#1B1828] px-8 py-3"
                      >
                        Submit Bid
                      </Button>
                    </div>
                  </form>
                </CardContent>
              </Card>
            </div>
          </main>
        </div>
      </div>
    );
  }

  if (viewMode === "view-details" && selectedGig) {
    return (
      <div className="min-h-screen bg-gray-50 flex">
        {/* Sidebar */}
        <div className="w-64 bg-[#1B1828] text-white flex flex-col">
          {/* Logo */}
          <div className="p-6 border-b border-gray-700">
            <Link to="/" className="flex items-center gap-3">
              <div className="text-[#FEC85F] text-2xl font-bold">Ilé</div>
              <div className="text-gray-300 text-sm">
                Legal
                <br />
                Marketplace
              </div>
            </Link>
          </div>

          {/* Navigation */}
          <nav className="flex-1 p-4">
            <ul className="space-y-2">
              <li>
                <Link to="/seller-dashboard" className="flex items-center gap-3 px-4 py-3 rounded-lg bg-gray-700 text-white">
                  <UserIcon className="w-5 h-5" />
                  Dashboard
                </Link>
              </li>
              <li>
                <Link to="/find-gigs" className="flex items-center gap-3 px-4 py-3 rounded-lg text-gray-300 hover:bg-gray-700 hover:text-white transition-colors">
                  <SearchIcon className="w-5 h-5" />
                  Find Gigs
                </Link>
              </li>
              <li>
                <Link to="/active-bids" className="flex items-center gap-3 px-4 py-3 rounded-lg text-gray-300 hover:bg-gray-700 hover:text-white transition-colors">
                  <GavelIcon className="w-5 h-5" />
                  Active Bids
                </Link>
              </li>
              <li>
                <Link to="/seller-messages" className="flex items-center gap-3 px-4 py-3 rounded-lg text-gray-300 hover:bg-gray-700 hover:text-white transition-colors">
                  <MessageSquareIcon className="w-5 h-5" />
                  Messages
                </Link>
              </li>
              <li>
                <Link to="/earnings" className="flex items-center gap-3 px-4 py-3 rounded-lg text-gray-300 hover:bg-gray-700 hover:text-white transition-colors">
                  <DollarSignIcon className="w-5 h-5" />
                  Earnings
                </Link>
              </li>
              <li>
                <Link to="/profile" className="flex items-center gap-3 px-4 py-3 rounded-lg text-gray-300 hover:bg-gray-700 hover:text-white transition-colors">
                  <UserIcon className="w-5 h-5" />
                  Profile
                </Link>
              </li>
            </ul>
          </nav>

          {/* User Profile */}
          <div className="p-4 border-t border-gray-700">
            <div className="flex items-center gap-3">
              <div className="w-10 h-10 bg-gray-600 rounded-full flex items-center justify-center">
                <UserIcon className="w-6 h-6" />
              </div>
              <div>
                <div className="text-sm font-medium">Demo Seller</div>
                <div className="text-xs text-gray-400">seller@example.com</div>
              </div>
            </div>
          </div>
        </div>

        {/* Main Content - View Details */}
        <div className="flex-1 flex flex-col">
          <Header title="Gig Details" />

          {/* View Details Content */}
          <main className="flex-1 p-6">
            <ViewDetails
              gig={selectedGig}
              onBack={() => setViewMode("dashboard")}
              onPlaceBid={handlePlaceBid}
              backButtonText="Back to Dashboard"
            />
          </main>
        </div>
      </div>
    );
  }

  if (viewMode === "submit-work" && selectedOngoingGig) {
    return (
      <div className="min-h-screen bg-gray-50 flex">
        {/* Sidebar */}
        <div className="w-64 bg-[#1B1828] text-white flex flex-col">
          {/* Logo */}
          <div className="p-6 border-b border-gray-700">
            <Link to="/" className="flex items-center gap-3">
              <div className="text-[#FEC85F] text-2xl font-bold">Ilé</div>
              <div className="text-gray-300 text-sm">
                Legal
                <br />
                Marketplace
              </div>
            </Link>
          </div>

          {/* Navigation */}
          <nav className="flex-1 p-4">
            <ul className="space-y-2">
              <li>
                <Link to="/seller-dashboard" className="flex items-center gap-3 px-4 py-3 rounded-lg bg-gray-700 text-white">
                  <UserIcon className="w-5 h-5" />
                  Dashboard
                </Link>
              </li>
              <li>
                <Link to="/find-gigs" className="flex items-center gap-3 px-4 py-3 rounded-lg text-gray-300 hover:bg-gray-700 hover:text-white transition-colors">
                  <SearchIcon className="w-5 h-5" />
                  Find Gigs
                </Link>
              </li>
              <li>
                <Link to="/active-bids" className="flex items-center gap-3 px-4 py-3 rounded-lg text-gray-300 hover:bg-gray-700 hover:text-white transition-colors">
                  <GavelIcon className="w-5 h-5" />
                  Active Bids
                </Link>
              </li>
              <li>
                <Link to="/seller-messages" className="flex items-center gap-3 px-4 py-3 rounded-lg text-gray-300 hover:bg-gray-700 hover:text-white transition-colors">
                  <MessageSquareIcon className="w-5 h-5" />
                  Messages
                </Link>
              </li>
              <li>
                <Link to="/earnings" className="flex items-center gap-3 px-4 py-3 rounded-lg text-gray-300 hover:bg-gray-700 hover:text-white transition-colors">
                  <DollarSignIcon className="w-5 h-5" />
                  Earnings
                </Link>
              </li>
              <li>
                <Link to="/profile" className="flex items-center gap-3 px-4 py-3 rounded-lg text-gray-300 hover:bg-gray-700 hover:text-white transition-colors">
                  <UserIcon className="w-5 h-5" />
                  Profile
                </Link>
              </li>
            </ul>
          </nav>

          {/* User Profile */}
          <div className="p-4 border-t border-gray-700">
            <div className="flex items-center gap-3">
              <div className="w-10 h-10 bg-gray-600 rounded-full flex items-center justify-center">
                <UserIcon className="w-6 h-6" />
              </div>
              <div>
                <div className="text-sm font-medium">Demo Seller</div>
                <div className="text-xs text-gray-400">seller@example.com</div>
              </div>
            </div>
          </div>
        </div>

        {/* Main Content - Submit Work */}
        <div className="flex-1 flex flex-col">
          <Header title="Submit Work" />

          {/* Submit Work Content */}
          <main className="flex-1 p-6">
            <div className="max-w-4xl mx-auto">
              {renderBackButton()}

              {/* Project Summary */}
              <Card className="bg-green-50 border border-green-200 mb-8">
                <CardContent className="p-6">
                  <h2 className="text-xl font-semibold text-gray-900 mb-4">{selectedOngoingGig.title}</h2>
                  <div className="grid grid-cols-3 gap-6">
                    <div>
                      <span className="text-gray-600">Client:</span>
                      <div className="font-semibold text-gray-900">{selectedOngoingGig.company}</div>
                    </div>
                    <div>
                      <span className="text-gray-600">Due Date:</span>
                      <div className="font-semibold text-gray-900">{selectedOngoingGig.dueDate}</div>
                    </div>
                    <div>
                      <span className="text-gray-600">Project Value:</span>
                      <div className="font-semibold text-gray-900">{selectedOngoingGig.price}</div>
                    </div>
                  </div>
                  
                  {/* Progress Bar */}
                  <div className="mt-4">
                    <div className="flex items-center justify-between mb-2">
                      <span className="text-sm text-gray-600">Current Progress: {selectedOngoingGig.progress}%</span>
                    </div>
                    <div className="w-full bg-gray-200 rounded-full h-2">
                      <div 
                        className="bg-green-500 h-2 rounded-full" 
                        style={{ width: `${selectedOngoingGig.progress}%` }}
                      ></div>
                    </div>
                  </div>
                </CardContent>
              </Card>

              {/* Submit Work Form */}
              <Card className="bg-white border border-gray-200">
                <CardContent className="p-8">
                  {submitError && (
                    <div className="mb-6 p-4 bg-red-50 border border-red-200 text-red-700 rounded-lg">
                      {submitError}
                    </div>
                  )}
                  <form onSubmit={handleWorkSubmit} className="space-y-6">
                    <div>
                      <label className="block text-sm font-medium text-gray-700 mb-2">
                        Work Description
                      </label>
                      <textarea
                        value={submitWorkData.description}
                        onChange={(e) => setSubmitWorkData(prev => ({ ...prev, description: e.target.value }))}
                        placeholder="Describe the work completed, findings, and any recommendations..."
                        rows={6}
                        className="w-full px-4 py-3 border border-gray-300 rounded-lg focus:ring-2 focus:ring-[#1B1828] focus:border-transparent outline-none resize-none"
                        required
                      />
                    </div>

                    <div>
                      <label className="block text-sm font-medium text-gray-700 mb-4">
                        Upload Legal Documents
                      </label>
                      
                      <SecureLegalUpload
                        onUploadComplete={handleSecureUploadComplete}
                        onUploadError={handleSecureUploadError}
                        maxFiles={10}
                        disabled={isSubmitting}
                      />
                    </div>

                    <div className="flex justify-end gap-4 pt-6">
                      <Button
                        type="button"
                        variant="outline"
                        onClick={() => setViewMode("dashboard")}
                        className="px-8 py-3"
                      >
                        Save as Draft
                      </Button>
                      <Button
                        type="submit"
                        disabled={isSubmitting}
                        className="bg-green-600 hover:bg-green-700 text-white px-8 py-3 disabled:opacity-50"
                      >
                        {isSubmitting ? "Submitting..." : "Submit Work"}
                      </Button>
                    </div>
                  </form>
                </CardContent>
              </Card>
            </div>
          </main>
        </div>
      </div>
    );
  }

  // Default dashboard view
  return (
    <div className="min-h-screen bg-gray-50 flex">
      {/* Sidebar */}
      <SellerSidebar activePage="dashboard" />

      {/* Main Content */}
      <div className="flex-1 flex flex-col">
        <Header title="Legal Professional Dashboard" />

        {/* Dashboard Content */}
        <main className="flex-1 p-6">
          {/* Welcome Section */}
          <div className="bg-gradient-to-r from-[#FEC85F] to-[#f5c55a] rounded-lg p-6 mb-8">
            <div className="flex items-center justify-between">
              <div>
                <h2 className="text-2xl font-bold text-[#1B1828] mb-2">Welcome back, Demo</h2>
                <p className="text-[#1B1828]/80">Find and manage legal gigs for property services</p>
              </div>
              <Link to="/find-gigs">
                <Button className="bg-[#1B1828] hover:bg-[#1B1828]/90 text-white">
                  Find Gigs
                </Button>
              </Link>
            </div>
          </div>

          {/* Stats Cards */}
          <div className="grid grid-cols-3 gap-6 mb-8">
            <Card className="bg-white border border-gray-200">
              <CardContent className="p-6">
                <div className="flex items-center gap-4">
                  <div className="w-12 h-12 bg-gray-100 rounded-lg flex items-center justify-center">
                    <GavelIcon className="w-6 h-6 text-gray-600" />
                  </div>
                  <div>
                    <div className="text-sm text-gray-600">Active Bids</div>
                    <div className="text-2xl font-bold text-gray-900">1</div>
                  </div>
                </div>
              </CardContent>
            </Card>

            <Card className="bg-white border border-gray-200">
              <CardContent className="p-6">
                <div className="flex items-center gap-4">
                  <div className="w-12 h-12 bg-gray-100 rounded-lg flex items-center justify-center">
                    <BriefcaseIcon className="w-6 h-6 text-gray-600" />
                  </div>
                  <div>
                    <div className="text-sm text-gray-600">Ongoing Gigs</div>
                    <div className="text-2xl font-bold text-gray-900">1</div>
                  </div>
                </div>
              </CardContent>
            </Card>

            <Card className="bg-white border border-gray-200">
              <CardContent className="p-6">
                <div className="flex items-center gap-4">
                  <div className="w-12 h-12 bg-gray-100 rounded-lg flex items-center justify-center">
                    <CheckCircleIcon className="w-6 h-6 text-gray-600" />
                  </div>
                  <div>
                    <div className="text-sm text-gray-600">Completed</div>
                    <div className="text-2xl font-bold text-gray-900">12</div>
                  </div>
                </div>
              </CardContent>
            </Card>
          </div>

          {/* Main Content Grid */}
          <div className="grid grid-cols-2 gap-8">
            {/* Available Gigs */}
            <div>
              <h3 className="text-xl font-semibold text-gray-900 mb-4">Available Gigs</h3>
              <p className="text-gray-600 mb-6">Recently posted gigs that matches your expertise</p>
              
              <div className="space-y-4">
                {availableGigs.map((gig) => (
                  <Card key={gig.id} className="bg-white border border-gray-200">
                    <CardContent className="p-6">
                      <h4 className="font-semibold text-gray-900 mb-2">{gig.title}</h4>
                      <p className="text-sm text-gray-600 mb-2">Posted by {gig.company}</p>
                      <p className="text-sm text-gray-600 mb-4">Deadline: {gig.deadline}</p>
                      <div className="flex items-center justify-between">
                        <span className="text-lg font-bold text-gray-900">{gig.price}</span>
                        <div className="flex gap-2">
                          <Button 
                            onClick={() => handlePlaceBid(gig)}
                            className="bg-[#1B1828] hover:bg-[#1B1828]/90 text-white"
                            disabled={gig.status === 'suspended'}
                          >
                            {gig.status === 'suspended' ? 'Gig Suspended' : 'Place Bid'}
                          </Button>
                          <Button 
                            variant="outline"
                            onClick={() => handleViewDetails(gig)}
                          >
                            View Details
                          </Button>
                        </div>
                      </div>
                    </CardContent>
                  </Card>
                ))}
              </div>
            </div>

            {/* Right Column */}
            <div className="space-y-8">
              {/* Your Active Bids */}
              <div>
                <h3 className="text-xl font-semibold text-gray-900 mb-4">Your Active Bids</h3>
                <p className="text-gray-600 mb-6">Bids you've placed that are awaiting client decisions</p>
                
                <Card className="bg-white border border-gray-200">
                  <CardContent className="p-6">
                    <h4 className="font-semibold text-gray-900 mb-2">Property Survey - Lekki Phase 1</h4>
                    <p className="text-sm text-gray-600 mb-2">Client: Prestige Homes</p>
                    <p className="text-sm text-gray-600 mb-4">Bid placed on: 25/04/2025</p>
                    <div className="flex items-center justify-between mb-4">
                      <div>
                        <span className="text-lg font-bold text-gray-900">₦75,000</span>
                        <span className="text-sm text-gray-500 ml-2">Original: ₦80,000</span>
                      </div>
                    </div>
                    <div className="flex gap-2">
                      <Button 
                        variant="outline" 
                        className="border-[#FEC85F] text-[#FEC85F] hover:bg-[#FEC85F] hover:text-[#1B1828]"
                        onClick={() => handleEditBid()}
                      >
                        Edit Bid
                      </Button>
                      <Button 
                        variant="outline"
                        onClick={() => {
                          // Create a gig object from the active bid data
                          const activeBidGig: Gig = {
                            id: "101", // Using a unique ID for this active bid
                            title: "Property Survey - Lekki Phase 1",
                            company: "Prestige Homes",
                            price: "₦75,000",
                            deadline: "10/06/2025",
                            postedDate: "25/04/2025",
                            budget: 80000,
                            deliveryTime: "7 days",
                            description: "Complete property survey for a residential plot in Lekki Phase 1.",
                            requirements: [
                              "Detailed boundary survey",
                              "Topographical analysis",
                              "Legal documentation review"
                            ],
                            companyRating: 4.8,
                            projectsPosted: 12,
                            is_flagged: false
                          };
                          handleViewDetails(activeBidGig);
                        }}
                      >
                        View Details
                      </Button>
                    </div>
                  </CardContent>
                </Card>
              </div>

              {/* Ongoing Gigs */}
              <div>
                <h3 className="text-xl font-semibold text-gray-900 mb-4">Ongoing Gigs</h3>
                <p className="text-gray-600 mb-6">Gigs you are currently working on</p>
                
                {ongoingGigs.map((gig) => (
                  <Card key={gig.id} className="bg-white border border-gray-200">
                    <CardContent className="p-6">
                      <h4 className="font-semibold text-gray-900 mb-2">{gig.title}</h4>
                      <p className="text-sm text-gray-600 mb-2">Client: {gig.company}</p>
                      <p className="text-sm text-gray-600 mb-2">Due: {gig.dueDate}</p>
                      <p className="text-lg font-bold text-gray-900 mb-4">{gig.price}</p>
                      
                      {/* Progress Bar */}
                      <div className="mb-4">
                        <div className="flex items-center justify-between mb-2">
                          <span className="text-sm text-gray-600">Progress: {gig.progress}%</span>
                        </div>
                        <div className="w-full bg-gray-200 rounded-full h-2">
                          <div className="bg-green-500 h-2 rounded-full" style={{ width: `${gig.progress}%` }}></div>
                        </div>
                      </div>
                      
                      <div className="flex gap-2">
                        <Button 
                          variant="outline" 
                          onClick={() => navigate("/seller-messages")}
                          className="border-blue-500 text-blue-500 hover:bg-blue-50"
                        >
                          Message Client
                        </Button>
                        <Button 
                          onClick={() => handleSubmitWork(gig)}
                          className="bg-green-600 hover:bg-green-700 text-white"
                        >
                          Submit Work
                        </Button>
                      </div>
                    </CardContent>
                  </Card>
                ))}
              </div>
            </div>
          </div>
        </main>
      </div>
    </div>
  );
};<|MERGE_RESOLUTION|>--- conflicted
+++ resolved
@@ -20,7 +20,6 @@
 
 type ViewMode = "dashboard" | "place-bid" | "view-details" | "submit-work" | "edit-bid";
 
-<<<<<<< HEAD
 interface Gig {
   id: string;
   title: string;
@@ -37,8 +36,6 @@
   is_flagged: boolean;
   status?: string;
 }
-=======
->>>>>>> 517d8dbb
 
 interface OngoingGig {
   id: string;
