import { supabase } from '../lib/supabase';


// Mock API service for frontend-only development
export const api = {
  

  

  payments: {
    createPaymentIntent: async (amount: number) => {
      // Simulate API delay
      await new Promise(resolve => setTimeout(resolve, 1000));
      return {
        clientSecret: `mock_client_secret_${Date.now()}_${amount}`,
      };
    },

    processPayment: async (paymentIntentId: string) => {
      // Simulate API delay
      await new Promise(resolve => setTimeout(resolve, 1000));
      return {
        success: true,
        paymentIntentId,
      };
    },
  },

  chat: {
    getMessages: async (conversationId: string) => {
      // Simulate API delay
      await new Promise(resolve => setTimeout(resolve, 500));
      // Mock implementation - return empty array with conversationId reference
      console.log(`Fetching messages for conversation: ${conversationId}`);
      return [];
    },

    sendMessage: async (conversationId: string, message: string, attachments?: File[]) => {
      // Simulate API delay
      await new Promise(resolve => setTimeout(resolve, 500));
      return {
        id: `msg_${Date.now()}`,
        conversationId,
        content: message,
        attachments: attachments?.map(file => URL.createObjectURL(file)) || [],
        timestamp: new Date().toISOString(),
      };
    },
  },


  bids: {
    createBid: async (gigId: string, amount: number, description: string, buyer_id: string) => {
      const { data: { user } } = await supabase.auth.getUser();
      
      if (!user) {
        throw new Error('User must be logged in to create a bid');
      }

      // Generate a random integer ID from 0 to 10000000
      const randomId = Math.floor(Math.random() * 10000001);

      const { data, error } = await supabase
        .from('bids')
        .insert({
          id: randomId,
          gig_id: gigId,
          seller_id: user.id,
          buyer_id: buyer_id,
          amount,
          description,
          status: 'pending'
        })
        .select()
        .single();

      if (error) {
        throw error;
      }

      // Get current bids array from the gig
      const { data: gigData, error: gigFetchError } = await supabase
        .from('Gigs')
        .select('bids')
        .eq('id', gigId)
        .single();

      if (gigFetchError) {
        console.error('Error fetching gig bids:', gigFetchError);
        return data;
      }

      // Append the new bid ID to the bids array
      const currentBids = gigData.bids || [];
      const updatedBids = [...currentBids, randomId];

      // Update the gig with the new bids array
      const { error: gigUpdateError } = await supabase
        .from('Gigs')
        .update({ bids: updatedBids })
        .eq('id', gigId);

      if (gigUpdateError) {
        console.error('Error updating gig bids array:', gigUpdateError);
        // Don't throw error here as the bid was created successfully
        // The gig update failure shouldn't prevent the bid creation
      }

      return data;
    },

    getBidsByGigId: async (gigId: string) => {
      const { data, error } = await supabase
        .from('bids')
        .select('*')
        .eq('gig_id', gigId)
        .order('created_at', { ascending: false });

      if (error) {
        throw error;
      }

      return data;
    },

    getActiveBids: async (userId?: string) => {
      // If userId is provided, use it; otherwise try to get from Supabase auth
      let sellerId = userId;
      
      if (!sellerId) {
        const { data: { user } } = await supabase.auth.getUser();
        if (!user) {
          throw new Error('User must be logged in to view bids');
        }
        sellerId = user.id;
      }

      const { data, error } = await supabase
        .from('bids')
        .select('*')
<<<<<<< HEAD
        .eq('seller_id', user.id)
        .in('status', ['pending', 'accepted'])
=======
        .eq('seller_id', sellerId)
        .eq('status', 'pending')
>>>>>>> 0a9dea9a
        .order('created_at', { ascending: false });

      if (error) {
        throw error;
      }

      return data;
    },

    updateBid: async (bidId: string, updates: {
      amount?: number;
      description?: string;
      status?: 'pending' | 'accepted' | 'rejected';
    }) => {
      const { data: { user } } = await supabase.auth.getUser();
      console.log("user", user);
      
      if (!user) {
        throw new Error('User must be logged in to update a bid');
      }

      // First verify that the bid belongs to either the current user (as seller) or the buyer
      const { data: existingBid, error: fetchError } = await supabase
        .from('bids')
        .select('seller_id, buyer_id')
        .eq('id', bidId)
        .single();

      if (fetchError) {
        throw fetchError;
      }

      if (existingBid.seller_id !== user.id && existingBid.buyer_id !== user.id) {
        throw new Error('You can only update bids that you are involved in');
      }

      // If the user is the seller, they can only update amount and description
      if (existingBid.seller_id === user.id) {
        if (updates.status) {
          throw new Error('Sellers can only update the amount and description of their bids');
        }
      }

      // If the user is the buyer, they can only update the status
      if (existingBid.buyer_id === user.id) {
        if (updates.amount || updates.description) {
          throw new Error('Buyers can only update the status of bids');
        }
      }

      const { data, error } = await supabase
        .from('bids')
        .update(updates)
        .eq('id', bidId)
        .select()
        .single();

      if (error) {
        throw error;
      }

      return data;
    },

    deleteBid: async (bidId: string) => {
      const { data: { user } } = await supabase.auth.getUser();
      
      if (!user) {
        throw new Error('User must be logged in to delete a bid');
      }

      // First verify that the bid belongs to the current user
      const { data: existingBid, error: fetchError } = await supabase
        .from('bids')
        .select('seller_id, status')
        .eq('id', bidId)
        .single();

      if (fetchError) {
        throw fetchError;
      }

      if (existingBid.seller_id !== user.id) {
        throw new Error('You can only delete your own bids');
      }

      // Only allow deletion of pending bids
      if (existingBid.status !== 'pending') {
        throw new Error('You can only delete pending bids');
      }

      const { error } = await supabase
        .from('bids')
        .delete()
        .eq('id', bidId);

      if (error) {
        throw error;
      }

      return true;
    },
  },

  gigs: {
    getGigById: async (gigId: string) => {
      const { data, error } = await supabase
        .from('gigs')
        .select('*')
        .eq('id', gigId);
      if (error) {
        console.error('Error fetching gig:', error);
      }
      return data;
    },

    getAllGigs: async (filters?: {
      categories?: string[];
      budget?: { min: number; max: number };
      status?: string;
      deadline?: { start: number; end: number };
    }) => {
      let query = supabase
        .from("gigs")
        .select("*");

      // Apply category filter if provided
      if (filters?.categories && filters.categories.length > 0) {
        query = query.contains('categories', filters.categories);
      }

      // Apply budget filter if provided
      if (filters?.budget) {
        query = query
          .gte('budget', filters.budget.min)
          .lte('budget', filters.budget.max);
      }

      // Apply status filter if provided
      if (filters?.status) {
        query = query.eq('status', filters.status);
      }

      // Apply deadline filter if provided
      if (filters?.deadline) {
        query = query
          .gte('deadline', new Date(filters.deadline.start).toISOString())
          .lte('deadline', new Date(filters.deadline.end).toISOString());
      }

      const { data, error } = await query.order('created_at', { ascending: false });
      
      if (error) {
        throw error;
      }
      
      return data || [];
    },

    createGig: async (gigData: {
      title: string;
      description: string;
      categories: string[];
      budget: number;
      deadline: string;
      attachments?: FileList | File[];
      buyer_id: string | undefined;
    }) => {
      let attachmentUrls: string[] = [];
      
      // Upload files if they exist
      if (gigData.attachments && gigData.buyer_id) {
        // Convert FileList to array of Files
        const files = Array.from(gigData.attachments);
        console.log('files:', files);
        
        const uploadPromises = files.map(async (file) => {
          const filePath = `${gigData.buyer_id}/${file.name}`;
          console.log('filePath:', filePath);
          const { error: uploadError } = await supabase.storage
            .from('documents')
            .upload(filePath, file, { contentType: file.type });
            
          if (uploadError) {
            console.error('Upload error:', uploadError);
            throw uploadError;
          }
          
          return file.name;
        });
        
        attachmentUrls = await Promise.all(uploadPromises);
      }

      const { data, error } = await supabase
        .from('gigs')
        .insert({
          title: gigData.title,
          description: gigData.description,
          categories: gigData.categories,
          budget: gigData.budget,
          deadline: gigData.deadline,
          attachments: attachmentUrls,
          buyer_id: gigData.buyer_id,
          status: 'active'
        });
      return { data, error };
    },

    getMyGigs: async (userId: string, filters?: {
      categories?: string[];
      budget?: { min: number; max: number };
      status?: string;
      deadline?: { start: number; end: number };
    }) => {
      let query = supabase
        .from("gigs")
        .select("*")
        .eq('buyer_id', userId);

      // Apply category filter if provided
      if (filters?.categories && filters.categories.length > 0) {
        query = query.contains('categories', filters.categories);
      }

      // Apply budget filter if provided
      if (filters?.budget) {
        query = query
          .gte('budget', filters.budget.min)
          .lte('budget', filters.budget.max);
      }

      // Apply status filter if provided
      if (filters?.status) {
        query = query.eq('status', filters.status);
      }

      // Apply deadline filter if provided
      if (filters?.deadline) {
        query = query
          .gte('deadline', new Date(filters.deadline.start).toISOString())
          .lte('deadline', new Date(filters.deadline.end).toISOString());
      }

      const { data, error } = await query.order('created_at', { ascending: false });
      
      if (error) {
        throw error;
      }
      
      return data || [];
    },

    deleteGig: async (gigId: string) => {
      const { error } = await supabase
        .from('gigs')
        .delete()
        .eq('id', gigId);
      return error;
    },

    updateGig: async (gigId: string, gigData: {
      title: string;
      description: string;
      categories: string[];
      budget: string;
      deadline: string;
      status: string;
      attachments?: any;
      buyer_id: string | undefined;
      // client: JSON;
    }) => {
      const { error } = await supabase
        .from('gigs')
        .update(gigData)
        .eq('id', gigId);
      console.log(error);
      console.log(gigId);
      console.log(gigData);
      return error;
    },


  },

  // User Management APIs for Admin
  admin: {
    users: {
      // Get all users with filtering (pending, verified, rejected)
      getAllUsers: async (status?: 'pending' | 'verified' | 'rejected', page = 1, limit = 20) => {
        try {
          let query = supabase
            .from('profiles')
            .select('*', { count: 'exact' })
            .order('created_at', { ascending: false })
            .range((page - 1) * limit, page * limit - 1);

          if (status) {
            query = query.eq('verification_status', status);
          }

          const { data, error, count } = await query;
          
          if (error) throw error;
          
          // Transform data to match UserWithAuth interface
          const usersWithAuth = (data || []).map(profile => ({
            ...profile,
            auth: {
              id: profile.id,
              email: profile.email || '',
              created_at: profile.created_at,
              email_confirmed_at: profile.created_at
            }
          }));
          
          return {
            users: usersWithAuth,
            total: count || 0,
            page,
            limit,
            totalPages: Math.ceil((count || 0) / limit)
          };
        } catch (error) {
          console.error('Error fetching users:', error);
          throw error;
        }
      },

      // Get specific user details with documents
      getUserById: async (userId: string) => {
        try {
          const { data: user, error: userError } = await supabase
            .from('profiles')
            .select('*')
            .eq('id', userId)
            .single();

          if (userError) throw userError;

          // Get user documents
          const { data: documents, error: docsError } = await supabase
            .from('user_documents')
            .select('*')
            .eq('user_id', userId)
            .order('created_at', { ascending: false });

          if (docsError) {
            console.warn('Error fetching documents:', docsError);
          }

          // Transform to match UserWithAuth interface
          const userWithAuth = {
            ...user,
            auth: {
              id: user.id,
              email: user.email || '',
              created_at: user.created_at,
              email_confirmed_at: user.created_at
            },
            documents: documents || []
          };

          return userWithAuth;
        } catch (error) {
          console.error('Error fetching user details:', error);
          throw error;
        }
      },

      // Verify a user
      verifyUser: async (userId: string, adminId: string, notes?: string) => {
        try {
          const { data, error } = await supabase
            .from('profiles')
            .update({
              verification_status: 'verified',
              verified_at: new Date().toISOString(),
              verified_by: adminId,
              verification_notes: notes
            })
            .eq('id', userId)
            .select()
            .single();

          if (error) throw error;

          // Log the verification action
          await supabase
            .from('admin_actions')
            .insert({
              admin_id: adminId,
              action_type: 'user_verified',
              target_id: userId,
              details: { notes }
            });

          return data;
        } catch (error) {
          console.error('Error verifying user:', error);
          throw error;
        }
      },

      // Reject a user with reason
      rejectUser: async (userId: string, adminId: string, reason: string, notes?: string) => {
        try {
          const { data, error } = await supabase
            .from('profiles')
            .update({
              verification_status: 'rejected',
              rejected_at: new Date().toISOString(),
              rejected_by: adminId,
              rejection_reason: reason,
              verification_notes: notes
            })
            .eq('id', userId)
            .select()
            .single();

          if (error) throw error;

          // Log the rejection action
          await supabase
            .from('admin_actions')
            .insert({
              admin_id: adminId,
              action_type: 'user_rejected',
              target_id: userId,
              details: { reason, notes }
            });

          return data;
        } catch (error) {
          console.error('Error rejecting user:', error);
          throw error;
        }
      },

      // Request additional information from user
      requestInfo: async (userId: string, adminId: string, requestedInfo: string, message: string) => {
        try {
          // Update user status to indicate info is requested
          const { error: updateError } = await supabase
            .from('profiles')
            .update({
              verification_status: 'info_requested',
              info_requested_at: new Date().toISOString(),
              requested_info: requestedInfo
            })
            .eq('id', userId);

          if (updateError) throw updateError;

          // Create a notification/message for the user
          const { data, error } = await supabase
            .from('user_notifications')
            .insert({
              user_id: userId,
              type: 'info_request',
              title: 'Additional Information Required',
              message: message,
              requested_info: requestedInfo,
              created_by: adminId
            })
            .select()
            .single();

          if (error) throw error;

          // Log the action
          await supabase
            .from('admin_actions')
            .insert({
              admin_id: adminId,
              action_type: 'info_requested',
              target_id: userId,
              details: { requestedInfo, message }
            });

          return data;
        } catch (error) {
          console.error('Error requesting user info:', error);
          throw error;
        }
      },

      // Get user's verification documents
      getUserDocuments: async (userId: string) => {
        try {
          const { data, error } = await supabase
            .from('user_documents')
            .select('*')
            .eq('user_id', userId)
            .order('created_at', { ascending: false });

          if (error) throw error;

          return data || [];
        } catch (error) {
          console.error('Error fetching user documents:', error);
          throw error;
        }
      },

      // Update document verification status
      updateDocumentStatus: async (
        userId: string,
        documentId: string,
        status: 'pending' | 'approved' | 'rejected',
        adminId: string,
        notes?: string
      ) => {
        try {
          const { data, error } = await supabase
            .from('user_documents')
            .update({
              verification_status: status,
              verified_at: status === 'approved' ? new Date().toISOString() : null,
              verified_by: status === 'approved' ? adminId : null,
              rejection_reason: status === 'rejected' ? notes : null,
              updated_at: new Date().toISOString()
            })
            .eq('id', documentId)
            .eq('user_id', userId)
            .select()
            .single();

          if (error) throw error;

          // Log the document verification action
          await supabase
            .from('admin_actions')
            .insert({
              admin_id: adminId,
              action_type: 'document_verified',
              target_id: documentId,
              details: { userId, status, notes }
            });

          return data;
        } catch (error) {
          console.error('Error updating document status:', error);
          throw error;
        }
      },

      // Get user statistics for admin dashboard
      getUserStats: async () => {
        try {
          const { data: totalUsers, error: totalError } = await supabase
            .from('profiles')
            .select('id', { count: 'exact', head: true });

          const { data: pendingUsers, error: pendingError } = await supabase
            .from('profiles')
            .select('id', { count: 'exact', head: true })
            .eq('verification_status', 'pending');

          const { data: verifiedUsers, error: verifiedError } = await supabase
            .from('profiles')
            .select('id', { count: 'exact', head: true })
            .eq('verification_status', 'verified');

          const { data: rejectedUsers, error: rejectedError } = await supabase
            .from('profiles')
            .select('id', { count: 'exact', head: true })
            .eq('verification_status', 'rejected');

          if (totalError || pendingError || verifiedError || rejectedError) {
            throw totalError || pendingError || verifiedError || rejectedError;
          }

          return {
            total: totalUsers?.length || 0,
            pending: pendingUsers?.length || 0,
            verified: verifiedUsers?.length || 0,
            rejected: rejectedUsers?.length || 0
          };
        } catch (error) {
          console.error('Error fetching user stats:', error);
          throw error;
        }
      }
    }
  },

  disputes: {
    createDispute: async (disputeData: {
      gig_id: string;
      buyer_id: string;
      seller_id: string;
      details: string;
      comments?: string;
      resolution_decision?: string;
      outcome?: string;
      refund_amount?: string;
    }) => {
      const insertData = {
        ...disputeData,
        status: 'pending',
      };
      if (disputeData.resolution_decision !== undefined) {
        insertData.resolution_decision = disputeData.resolution_decision;
      }
      if (disputeData.outcome !== undefined) {
        insertData.outcome = disputeData.outcome;
      }
      if (disputeData.refund_amount !== undefined) {
        insertData.refund_amount = disputeData.refund_amount;
      }
      const { data, error } = await supabase
        .from('Disputes')
        .insert(insertData);

      if (error) {
        throw error;
      }

      return data;
    },

    getAllDisputes: async () => {
      // Check if user is admin using session
      console.log("getAllDisputes");
      const { data: { session }, error: sessionError } = await supabase.auth.getSession();
      console.log("session", session);
      if (sessionError) {
        throw new Error('Authentication error');
      }

      if (!session?.user || session.user.user_metadata.role_title !== 'admin') {
        throw new Error('Unauthorized: Admin access required');
      }

      // If user is admin, fetch all disputes
      const { data: disputes, error: disputesError } = await supabase
        .from('Disputes')
        .select('*')
        .order('created_at', { ascending: false });
      console.log("disputes", disputes);
      if (disputesError) {
        throw disputesError;
      }

      return disputes;
    },

    getDisputeById: async (id: number) => {
      const { data: dispute, error } = await supabase
        .from('Disputes')
        .select('*')
        .eq('id', id)
        .single();

      if (error) {
        throw error;
      }

      return dispute;
    },

    updateDisputeStatus: async (id: number, status: 'approved' | 'denied' | 'resolved') => {
      // Check if user is admin using session
      const { data: { session }, error: sessionError } = await supabase.auth.getSession();
      
      if (sessionError) {
        throw new Error('Authentication error');
      }

      if (!session?.user || session.user.user_metadata.role_title !== 'admin') {
        throw new Error('Unauthorized: Admin access required');
      }

      // If user is admin, update the dispute status
      const { data: dispute, error } = await supabase
        .from('Disputes')
        .update({ status })
        .eq('id', id)
        .select()
        .single();

      if (error) {
        throw error;
      }

      return dispute;
    },

    updateDisputeComment: async (id: number, comment: string) => {
      const { data: dispute, error } = await supabase
        .from('Disputes')
        .update({ comments: comment })
        .eq('id', id)
        .select()
        .single();

      if (error) {
        throw error;
      }

      return dispute;
    },

    updateDisputeOutcome: async (id: number, outcome: string, refund_amount?: string) => {
      const updateObj: any = { outcome };
      if (refund_amount !== undefined) {
        updateObj.refund_amount = refund_amount;
      }
      const { data: dispute, error } = await supabase
        .from('Disputes')
        .update(updateObj)
        .eq('id', id)
        .select()
        .single();

      if (error) {
        throw error;
      }

      return dispute;
    },

    updateDisputeResolutionComment: async (id: number, resolution_comment: string) => {
      const { data: dispute, error } = await supabase
        .from('Disputes')
        .update({ resolution_comment })
        .eq('id', id)
        .select()
        .single();

      if (error) {
        throw error;
      }

      return dispute;
    },
  },


  feedback: {
    createFeedback: async (feedbackData: {
      free_response: string;
      rating: number;
      gig_id: number;
    }) => {
      const { data: { user } } = await supabase.auth.getUser();
      
      if (!user) {
        throw new Error('User must be logged in to create feedback');
      }

      // Get the gig to determine buyer_id and seller_id
      const { data: gigData, error: gigError } = await supabase
        .from('Gigs')
        .select('buyer_id, seller_id')
        .eq('id', feedbackData.gig_id)
        .single();

      if (gigError) {
        throw new Error('Gig not found');
      }

      // Determine recipient: whichever is not equal to current user
      let recipient;
      if (gigData.buyer_id === user.id) {
        recipient = gigData.seller_id;
      } else if (gigData.seller_id === user.id) {
        recipient = gigData.buyer_id;
      } else {
        throw new Error('User is not associated with this gig');
      }

      const { data, error } = await supabase
        .from('Feedback')
        .insert({
          free_response: feedbackData.free_response,
          rating: feedbackData.rating,
          gig_id: feedbackData.gig_id,
          creator: user.id,
          recipient: recipient
        });

      if (error) {
        throw error;
      }

      return data;
    },

    getFeedbackByGigId: async (gigId: string) => {
      const { data, error } = await supabase
        .from('Feedback')
        .select('*')
        .eq('gig_id', gigId)
        .order('created_at', { ascending: false });

      if (error) {
        throw error;
      }

      return data || [];
    },

    getAverageRating: async (gigId: string) => {
      const { data, error } = await supabase
        .from('Feedback')
        .select('rating')
        .eq('gig_id', gigId);

      if (error) {
        throw error;
      }

      if (!data || data.length === 0) {
        return 0;
      }

      const sum = data.reduce((acc, curr) => acc + curr.rating, 0);
      return sum / data.length;
    },

    getFeedbackForUser: async () => {
      const { data: { user } } = await supabase.auth.getUser();
      
      if (!user) {
        throw new Error('User must be logged in to view feedback');
      }

      const { data, error } = await supabase
        .from('Feedback')
        .select('*')
        .eq('recipient', user.id)
        .order('created_at', { ascending: false });

      if (error) {
        throw error;
      }

      return data || [];
    },
  },

  submissions: {
    createSubmission: async (submissionData: {
      gig_id: string;
      deliverables?: FileList | File[];
      notes?: string;
      blockchain_hashes?: Array<{
        fileName: string;
        hash: string;
        txId?: string;
      }>;
    }) => {
      let deliverableFilenames: string[] = [];
      
      // Upload files if they exist
      if (submissionData.deliverables) {
        // Convert FileList to array of Files
        const files = Array.from(submissionData.deliverables);
        
        const uploadPromises = files.map(async (file) => {
          const filePath = `${submissionData.gig_id}/${file.name}`;
          
          const { error: uploadError } = await supabase.storage
            .from('deliverables')
            .upload(filePath, file, { contentType: file.type });
            
          if (uploadError) {
            console.error('Upload error:', uploadError);
            throw uploadError;
          }
          
          return file.name;
        });
        
        deliverableFilenames = await Promise.all(uploadPromises);
      }

      // Get current user
      const { data: { user } } = await supabase.auth.getUser();
      if (!user) {
        throw new Error('User must be logged in to submit work');
      }

      const { data, error } = await supabase
        .from('Work Submissions')
        .insert({
          gig_id: submissionData.gig_id,
          seller_id: user.id,
          deliverables: deliverableFilenames,
          notes: submissionData.notes || '',
          blockchain_hashes: submissionData.blockchain_hashes || [],
          status: 'submitted'
        });

      if (error) {
        throw error;
      }

      return data;
    },

    getSubmissionsByGig: async (gigId: string) => {
      const { data, error } = await supabase
        .from('Work Submissions')
        .select('*')
        .eq('gig_id', gigId)
        .order('created_at', { ascending: false });

      if (error) {
        throw error;
      }

      return data || [];
    },

    updateSubmissionStatus: async (submissionId: string, status: 'approved' | 'revision requested') => {
      const { data, error } = await supabase
        .from('Work Submissions')
        .update({ status })
        .eq('id', submissionId);

      if (error) {
        throw error;
      }

      return data;
    },
  },

};<|MERGE_RESOLUTION|>--- conflicted
+++ resolved
@@ -61,7 +61,7 @@
       const randomId = Math.floor(Math.random() * 10000001);
 
       const { data, error } = await supabase
-        .from('bids')
+        .from('Bids')
         .insert({
           id: randomId,
           gig_id: gigId,
@@ -111,7 +111,7 @@
 
     getBidsByGigId: async (gigId: string) => {
       const { data, error } = await supabase
-        .from('bids')
+        .from('Bids')
         .select('*')
         .eq('gig_id', gigId)
         .order('created_at', { ascending: false });
@@ -136,15 +136,10 @@
       }
 
       const { data, error } = await supabase
-        .from('bids')
+        .from('Bids')
         .select('*')
-<<<<<<< HEAD
-        .eq('seller_id', user.id)
+        .eq('seller_id', sellerId)
         .in('status', ['pending', 'accepted'])
-=======
-        .eq('seller_id', sellerId)
-        .eq('status', 'pending')
->>>>>>> 0a9dea9a
         .order('created_at', { ascending: false });
 
       if (error) {
@@ -168,7 +163,7 @@
 
       // First verify that the bid belongs to either the current user (as seller) or the buyer
       const { data: existingBid, error: fetchError } = await supabase
-        .from('bids')
+        .from('Bids')
         .select('seller_id, buyer_id')
         .eq('id', bidId)
         .single();
@@ -196,7 +191,7 @@
       }
 
       const { data, error } = await supabase
-        .from('bids')
+        .from('Bids')
         .update(updates)
         .eq('id', bidId)
         .select()
@@ -218,7 +213,7 @@
 
       // First verify that the bid belongs to the current user
       const { data: existingBid, error: fetchError } = await supabase
-        .from('bids')
+        .from('Bids')
         .select('seller_id, status')
         .eq('id', bidId)
         .single();
@@ -237,7 +232,7 @@
       }
 
       const { error } = await supabase
-        .from('bids')
+        .from('Bids')
         .delete()
         .eq('id', bidId);
 
@@ -252,7 +247,7 @@
   gigs: {
     getGigById: async (gigId: string) => {
       const { data, error } = await supabase
-        .from('gigs')
+        .from('Gigs')
         .select('*')
         .eq('id', gigId);
       if (error) {
@@ -268,9 +263,9 @@
       deadline?: { start: number; end: number };
     }) => {
       let query = supabase
-        .from("gigs")
+        .from("Gigs")
         .select("*");
-
+      console.log("query", query);
       // Apply category filter if provided
       if (filters?.categories && filters.categories.length > 0) {
         query = query.contains('categories', filters.categories);
@@ -340,7 +335,7 @@
       }
 
       const { data, error } = await supabase
-        .from('gigs')
+        .from('Gigs')
         .insert({
           title: gigData.title,
           description: gigData.description,
@@ -361,7 +356,7 @@
       deadline?: { start: number; end: number };
     }) => {
       let query = supabase
-        .from("gigs")
+        .from("Gigs")
         .select("*")
         .eq('buyer_id', userId);
 
@@ -400,7 +395,7 @@
 
     deleteGig: async (gigId: string) => {
       const { error } = await supabase
-        .from('gigs')
+        .from('Gigs')
         .delete()
         .eq('id', gigId);
       return error;
@@ -418,7 +413,7 @@
       // client: JSON;
     }) => {
       const { error } = await supabase
-        .from('gigs')
+        .from('Gigs')
         .update(gigData)
         .eq('id', gigId);
       console.log(error);
@@ -437,7 +432,7 @@
       getAllUsers: async (status?: 'pending' | 'verified' | 'rejected', page = 1, limit = 20) => {
         try {
           let query = supabase
-            .from('profiles')
+            .from('Profiles')
             .select('*', { count: 'exact' })
             .order('created_at', { ascending: false })
             .range((page - 1) * limit, page * limit - 1);
@@ -478,7 +473,7 @@
       getUserById: async (userId: string) => {
         try {
           const { data: user, error: userError } = await supabase
-            .from('profiles')
+            .from('Profiles')
             .select('*')
             .eq('id', userId)
             .single();
@@ -519,7 +514,7 @@
       verifyUser: async (userId: string, adminId: string, notes?: string) => {
         try {
           const { data, error } = await supabase
-            .from('profiles')
+            .from('Profiles')
             .update({
               verification_status: 'verified',
               verified_at: new Date().toISOString(),
@@ -553,7 +548,7 @@
       rejectUser: async (userId: string, adminId: string, reason: string, notes?: string) => {
         try {
           const { data, error } = await supabase
-            .from('profiles')
+            .from('Profiles')
             .update({
               verification_status: 'rejected',
               rejected_at: new Date().toISOString(),
@@ -589,7 +584,7 @@
         try {
           // Update user status to indicate info is requested
           const { error: updateError } = await supabase
-            .from('profiles')
+            .from('Profiles')
             .update({
               verification_status: 'info_requested',
               info_requested_at: new Date().toISOString(),
@@ -696,21 +691,21 @@
       getUserStats: async () => {
         try {
           const { data: totalUsers, error: totalError } = await supabase
-            .from('profiles')
+            .from('Profiles')
             .select('id', { count: 'exact', head: true });
 
           const { data: pendingUsers, error: pendingError } = await supabase
-            .from('profiles')
+            .from('Profiles')
             .select('id', { count: 'exact', head: true })
             .eq('verification_status', 'pending');
 
           const { data: verifiedUsers, error: verifiedError } = await supabase
-            .from('profiles')
+            .from('Profiles')
             .select('id', { count: 'exact', head: true })
             .eq('verification_status', 'verified');
 
           const { data: rejectedUsers, error: rejectedError } = await supabase
-            .from('profiles')
+            .from('Profiles')
             .select('id', { count: 'exact', head: true })
             .eq('verification_status', 'rejected');
 
