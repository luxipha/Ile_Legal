--- conflicted
+++ resolved
@@ -4,6 +4,8 @@
 
 // Mock API service for frontend-only development
 export const api = {
+  
+
   
 
   payments: {
@@ -57,11 +59,7 @@
       title: string;
       description: string;
       categories: string[];
-<<<<<<< HEAD
       budget: number;
-=======
-      budget: string;
->>>>>>> cf33e74f
       deadline: string;
       attachments?: FileList | File[];
       buyer_id: string | undefined;
@@ -108,7 +106,6 @@
       return { data, error };
     },
 
-<<<<<<< HEAD
     getMyGigs: async (userId: string, filters?: {
       categories?: string[];
       budget?: { min: number; max: number };
@@ -145,14 +142,6 @@
       }
 
       const { data, error } = await query.order('created_at', { ascending: false });
-=======
-    getMyGigs: async (userId: string) => {
-      const { data, error } = await supabase
-        .from('Gigs')
-        .select('*')
-        .eq('buyer_id', userId)
-        .order('created_at', { ascending: false });
->>>>>>> cf33e74f
       
       if (error) {
         throw error;
