
import { supabase } from '../lib/supabase';


// Mock API service for frontend-only development
export const api = {
  

  

  payments: {
    createPaymentIntent: async (amount: number) => {
      // Simulate API delay
      await new Promise(resolve => setTimeout(resolve, 1000));
      return {
        clientSecret: `mock_client_secret_${Date.now()}`,
      };
    },

    processPayment: async (paymentIntentId: string) => {
      // Simulate API delay
      await new Promise(resolve => setTimeout(resolve, 1000));
      return {
        success: true,
      };
    },
  },

  chat: {
    getMessages: async (conversationId: string) => {
      // Simulate API delay
      await new Promise(resolve => setTimeout(resolve, 500));
      return [];
    },

    sendMessage: async (conversationId: string, message: string, attachments?: File[]) => {
      // Simulate API delay
      await new Promise(resolve => setTimeout(resolve, 500));
      return {
        id: `msg_${Date.now()}`,
        conversationId,
        content: message,
        attachments: attachments?.map(file => URL.createObjectURL(file)) || [],
        timestamp: new Date().toISOString(),
      };
    },
  },


  bids: {
    createBid: async (gigId: string, amount: number, description: string) => {
      const { data: { user } } = await supabase.auth.getUser();
      
      if (!user) {
        throw new Error('User must be logged in to create a bid');
      }

      const { data, error } = await supabase
        .from('Bids')
        .insert({
          gig_id: gigId,
          seller_id: user.id,
          amount,
          description,
          status: 'pending'
        })
        .select()
        .single();

      if (error) {
        throw error;
      }

      return data;
    },

    getBidsByGigId: async (gigId: string) => {
      const { data, error } = await supabase
        .from('Bids')
        .select('*')
        .eq('gig_id', gigId)
        .order('created_at', { ascending: false });

      if (error) {
        throw error;
      }

      return data;
    },

    getActiveBids: async () => {
      const { data: { user } } = await supabase.auth.getUser();
      
      if (!user) {
        throw new Error('User must be logged in to view bids');
      }

      const { data, error } = await supabase
        .from('Bids')
        .select('*')
        .eq('seller_id', user.id)
        .eq('status', 'pending')
        .order('created_at', { ascending: false });

      if (error) {
        throw error;
      }

      return data;
    },

    updateBid: async (bidId: string, updates: {
      amount?: number;
      description?: string;
      status?: 'pending' | 'accepted' | 'rejected';
    }) => {
      const { data: { user } } = await supabase.auth.getUser();
      
      if (!user) {
        throw new Error('User must be logged in to update a bid');
      }

      // First verify that the bid belongs to the current user
      const { data: existingBid, error: fetchError } = await supabase
        .from('Bids')
        .select('seller_id')
        .eq('id', bidId)
        .single();

      if (fetchError) {
        throw fetchError;
      }

      if (existingBid.seller_id !== user.id) {
        throw new Error('You can only update your own bids');
      }

      const { data, error } = await supabase
        .from('Bids')
        .update(updates)
        .eq('id', bidId)
        .select()
        .single();

      if (error) {
        throw error;
      }

      return data;
    },

    deleteBid: async (bidId: string) => {
      const { data: { user } } = await supabase.auth.getUser();
      
      if (!user) {
        throw new Error('User must be logged in to delete a bid');
      }

      // First verify that the bid belongs to the current user
      const { data: existingBid, error: fetchError } = await supabase
        .from('Bids')
        .select('seller_id, status')
        .eq('id', bidId)
        .single();

      if (fetchError) {
        throw fetchError;
      }

      if (existingBid.seller_id !== user.id) {
        throw new Error('You can only delete your own bids');
      }

      // Only allow deletion of pending bids
      if (existingBid.status !== 'pending') {
        throw new Error('You can only delete pending bids');
      }

      const { error } = await supabase
        .from('Bids')
        .delete()
        .eq('id', bidId);

      if (error) {
        throw error;
      }

      return true;
    },
  },

  gigs: {
    getGigById: async (gigId: string) => {
      const { data, error } = await supabase
        .from('Gigs')
        .select('*')
        .eq('id', gigId);
      return data;
    },

    createGig: async (gigData: {
      title: string;
      description: string;
      categories: string[];
      budget: number;
      deadline: string;
      attachments?: FileList | File[];
      buyer_id: string | undefined;
    }) => {
      let attachmentUrls: string[] = [];
      
      // Upload files if they exist
      if (gigData.attachments && gigData.buyer_id) {
        // Convert FileList to array of Files
        const files = Array.from(gigData.attachments);
        console.log('files:', files);
        
        const uploadPromises = files.map(async (file) => {
          const filePath = `${gigData.buyer_id}/${file.name}`;
          console.log('filePath:', filePath);
          
          const { error: uploadError } = await supabase.storage
            .from('documents')
            .upload(filePath, file);
            
          if (uploadError) {
            console.error('Upload error:', uploadError);
            throw uploadError;
          }
          
          return file.name;
        });
        
        attachmentUrls = await Promise.all(uploadPromises);
      }

      const { data, error } = await supabase
        .from('Gigs')
        .insert({
          title: gigData.title,
          description: gigData.description,
          categories: gigData.categories,
          budget: gigData.budget,
          deadline: gigData.deadline,
          attachments: attachmentUrls,
          buyer_id: gigData.buyer_id,
          status: 'active'
        });
      return { data, error };
    },

    getMyGigs: async (userId: string, filters?: {
      categories?: string[];
      budget?: { min: number; max: number };
      status?: string;
      deadline?: { start: number; end: number };
    }) => {
      let query = supabase
        .from("Gigs")
        .select("*")
        .eq('buyer_id', userId);

      // Apply category filter if provided
      if (filters?.categories && filters.categories.length > 0) {
        query = query.contains('categories', filters.categories);
      }

      // Apply budget filter if provided
      if (filters?.budget) {
        query = query
          .gte('budget', filters.budget.min)
          .lte('budget', filters.budget.max);
      }

      // Apply status filter if provided
      if (filters?.status) {
        query = query.eq('status', filters.status);
      }

      // Apply deadline filter if provided
      if (filters?.deadline) {
        query = query
          .gte('deadline', new Date(filters.deadline.start).toISOString())
          .lte('deadline', new Date(filters.deadline.end).toISOString());
      }

      const { data, error } = await query.order('created_at', { ascending: false });
      
      if (error) {
        throw error;
      }
      
      return data || [];
    },

    deleteGig: async (gigId: string) => {
      const { error } = await supabase
        .from('Gigs')
        .delete()
        .eq('id', gigId);
      return error;
    },

    updateGig: async (gigId: string, gigData: {
      title: string;
      description: string;
      categories: string[];
      budget: string;
      deadline: string;
      status: string;
      attachments?: any;
      buyer_id: string | undefined;
      client: JSON
    }) => {
      const { error } = await supabase
        .from('Gigs')
        .update(gigData)
        .eq('id', gigId);
      console.log(error);
      console.log(gigId);
      console.log(gigData);
      return error;
    },


  },

<<<<<<< HEAD
  submissions: {
    createSubmission: async (submissionData: {
      gig_id: string;
      deliverables?: FileList | File[];
      notes?: string;
    }) => {
      let deliverableFilenames: string[] = [];
      
      // Upload files if they exist
      if (submissionData.deliverables) {
        // Convert FileList to array of Files
        const files = Array.from(submissionData.deliverables);
        
        const uploadPromises = files.map(async (file) => {
          const filePath = `${submissionData.gig_id}/${file.name}`;
          
          const { error: uploadError } = await supabase.storage
            .from('deliverables')
            .upload(filePath, file);
            
          if (uploadError) {
            console.error('Upload error:', uploadError);
            throw uploadError;
          }
          
          return file.name;
        });
        
        deliverableFilenames = await Promise.all(uploadPromises);
      }

      const { data, error } = await supabase
        .from('Work Submissions')
        .insert({
          gig_id: submissionData.gig_id,
          deliverables: deliverableFilenames,
          notes: submissionData.notes || '',
          status: 'submitted'
=======

  feedback: {
    createFeedback: async (feedbackData: {
      free_response: string;
      rating: number;
      gig_id: string;
    }) => {
      const { data, error } = await supabase
        .from('Feedback')
        .insert({
          free_response: feedbackData.free_response,
          rating: feedbackData.rating,
          gig_id: feedbackData.gig_id
>>>>>>> bda7302e
        });

      if (error) {
        throw error;
      }

      return data;
    },

<<<<<<< HEAD
    getSubmissionsByGig: async (gigId: string) => {
      const { data, error } = await supabase
        .from('Work Submissions')
=======
    getFeedbackByGigId: async (gigId: string) => {
      const { data, error } = await supabase
        .from('Feedback')
>>>>>>> bda7302e
        .select('*')
        .eq('gig_id', gigId)
        .order('created_at', { ascending: false });

      if (error) {
        throw error;
      }

      return data || [];
    },

<<<<<<< HEAD
    updateSubmissionStatus: async (submissionId: string, status: 'approved' | 'revision requested') => {
      const { data, error } = await supabase
        .from('Work Submissions')
        .update({ status })
        .eq('id', submissionId);
=======
    getAverageRating: async (gigId: string) => {
      const { data, error } = await supabase
        .from('Feedback')
        .select('rating')
        .eq('gig_id', gigId);
>>>>>>> bda7302e

      if (error) {
        throw error;
      }

<<<<<<< HEAD
      return data;
=======
      if (!data || data.length === 0) {
        return 0;
      }

      const sum = data.reduce((acc, curr) => acc + curr.rating, 0);
      return sum / data.length;
>>>>>>> bda7302e
    },
  },

};<|MERGE_RESOLUTION|>--- conflicted
+++ resolved
@@ -325,7 +325,61 @@
 
   },
 
-<<<<<<< HEAD
+
+  feedback: {
+    createFeedback: async (feedbackData: {
+      free_response: string;
+      rating: number;
+      gig_id: string;
+    }) => {
+      const { data, error } = await supabase
+        .from('Feedback')
+        .insert({
+          free_response: feedbackData.free_response,
+          rating: feedbackData.rating,
+          gig_id: feedbackData.gig_id
+        });
+
+      if (error) {
+        throw error;
+      }
+
+      return data;
+    },
+
+    getFeedbackByGigId: async (gigId: string) => {
+      const { data, error } = await supabase
+        .from('Feedback')
+        .select('*')
+        .eq('gig_id', gigId)
+        .order('created_at', { ascending: false });
+
+      if (error) {
+        throw error;
+      }
+
+      return data || [];
+    },
+
+    getAverageRating: async (gigId: string) => {
+      const { data, error } = await supabase
+        .from('Feedback')
+        .select('rating')
+        .eq('gig_id', gigId);
+
+      if (error) {
+        throw error;
+      }
+
+      if (!data || data.length === 0) {
+        return 0;
+      }
+
+      const sum = data.reduce((acc, curr) => acc + curr.rating, 0);
+      return sum / data.length;
+    },
+  },
+
   submissions: {
     createSubmission: async (submissionData: {
       gig_id: string;
@@ -364,21 +418,6 @@
           deliverables: deliverableFilenames,
           notes: submissionData.notes || '',
           status: 'submitted'
-=======
-
-  feedback: {
-    createFeedback: async (feedbackData: {
-      free_response: string;
-      rating: number;
-      gig_id: string;
-    }) => {
-      const { data, error } = await supabase
-        .from('Feedback')
-        .insert({
-          free_response: feedbackData.free_response,
-          rating: feedbackData.rating,
-          gig_id: feedbackData.gig_id
->>>>>>> bda7302e
         });
 
       if (error) {
@@ -388,15 +427,9 @@
       return data;
     },
 
-<<<<<<< HEAD
     getSubmissionsByGig: async (gigId: string) => {
       const { data, error } = await supabase
         .from('Work Submissions')
-=======
-    getFeedbackByGigId: async (gigId: string) => {
-      const { data, error } = await supabase
-        .from('Feedback')
->>>>>>> bda7302e
         .select('*')
         .eq('gig_id', gigId)
         .order('created_at', { ascending: false });
@@ -408,34 +441,17 @@
       return data || [];
     },
 
-<<<<<<< HEAD
     updateSubmissionStatus: async (submissionId: string, status: 'approved' | 'revision requested') => {
       const { data, error } = await supabase
         .from('Work Submissions')
         .update({ status })
         .eq('id', submissionId);
-=======
-    getAverageRating: async (gigId: string) => {
-      const { data, error } = await supabase
-        .from('Feedback')
-        .select('rating')
-        .eq('gig_id', gigId);
->>>>>>> bda7302e
-
-      if (error) {
-        throw error;
-      }
-
-<<<<<<< HEAD
-      return data;
-=======
-      if (!data || data.length === 0) {
-        return 0;
-      }
-
-      const sum = data.reduce((acc, curr) => acc + curr.rating, 0);
-      return sum / data.length;
->>>>>>> bda7302e
+
+      if (error) {
+        throw error;
+      }
+
+      return data;
     },
   },
 
