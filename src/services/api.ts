
import { supabase } from '../lib/supabase';


// Mock API service for frontend-only development
export const api = {
  

  

  payments: {
    createPaymentIntent: async (amount: number) => {
      // Simulate API delay
      await new Promise(resolve => setTimeout(resolve, 1000));
      return {
        clientSecret: `mock_client_secret_${Date.now()}`,
      };
    },

    processPayment: async (paymentIntentId: string) => {
      // Simulate API delay
      await new Promise(resolve => setTimeout(resolve, 1000));
      return {
        success: true,
      };
    },
  },

  chat: {
    getMessages: async (conversationId: string) => {
      // Simulate API delay
      await new Promise(resolve => setTimeout(resolve, 500));
      return [];
    },

    sendMessage: async (conversationId: string, message: string, attachments?: File[]) => {
      // Simulate API delay
      await new Promise(resolve => setTimeout(resolve, 500));
      return {
        id: `msg_${Date.now()}`,
        conversationId,
        content: message,
        attachments: attachments?.map(file => URL.createObjectURL(file)) || [],
        timestamp: new Date().toISOString(),
      };
    },
  },


  bids: {
    createBid: async (gigId: string, amount: number, description: string) => {
      const { data: { user } } = await supabase.auth.getUser();
      
      if (!user) {
        throw new Error('User must be logged in to create a bid');
      }

      const { data, error } = await supabase
        .from('Bids')
        .insert({
          gig_id: gigId,
          seller_id: user.id,
          amount,
          description,
          status: 'pending'
        })
        .select()
        .single();

      if (error) {
        throw error;
      }

      return data;
    },

    getBidsByGigId: async (gigId: string) => {
      const { data, error } = await supabase
        .from('Bids')
        .select('*')
        .eq('gig_id', gigId)
        .order('created_at', { ascending: false });

      if (error) {
        throw error;
      }

      return data;
    },

    getActiveBids: async () => {
      const { data: { user } } = await supabase.auth.getUser();
      
      if (!user) {
        throw new Error('User must be logged in to view bids');
      }

      const { data, error } = await supabase
        .from('Bids')
        .select('*')
        .eq('seller_id', user.id)
        .eq('status', 'pending')
        .order('created_at', { ascending: false });

      if (error) {
        throw error;
      }

      return data;
    },

    updateBid: async (bidId: string, updates: {
      amount?: number;
      description?: string;
      status?: 'pending' | 'accepted' | 'rejected';
    }) => {
      const { data: { user } } = await supabase.auth.getUser();
      
      if (!user) {
        throw new Error('User must be logged in to update a bid');
      }

      // First verify that the bid belongs to the current user
      const { data: existingBid, error: fetchError } = await supabase
        .from('Bids')
        .select('seller_id')
        .eq('id', bidId)
        .single();

      if (fetchError) {
        throw fetchError;
      }

      if (existingBid.seller_id !== user.id) {
        throw new Error('You can only update your own bids');
      }

      const { data, error } = await supabase
        .from('Bids')
        .update(updates)
        .eq('id', bidId)
        .select()
        .single();

      if (error) {
        throw error;
      }

      return data;
    },

    deleteBid: async (bidId: string) => {
      const { data: { user } } = await supabase.auth.getUser();
      
      if (!user) {
        throw new Error('User must be logged in to delete a bid');
      }

      // First verify that the bid belongs to the current user
      const { data: existingBid, error: fetchError } = await supabase
        .from('Bids')
        .select('seller_id, status')
        .eq('id', bidId)
        .single();

      if (fetchError) {
        throw fetchError;
      }

      if (existingBid.seller_id !== user.id) {
        throw new Error('You can only delete your own bids');
      }

      // Only allow deletion of pending bids
      if (existingBid.status !== 'pending') {
        throw new Error('You can only delete pending bids');
      }

      const { error } = await supabase
        .from('Bids')
        .delete()
        .eq('id', bidId);

      if (error) {
        throw error;
      }

      return true;
    },
  },

  gigs: {
    getGigById: async (gigId: string) => {
      const { data, error } = await supabase
        .from('Gigs')
        .select('*')
        .eq('id', gigId);
      return data;
    },

    createGig: async (gigData: {
      title: string;
      description: string;
      categories: string[];
      budget: number;
      deadline: string;
      attachments?: FileList | File[];
      buyer_id: string | undefined;
    }) => {
      let attachmentUrls: string[] = [];
      
      // Upload files if they exist
      if (gigData.attachments && gigData.buyer_id) {
        // Convert FileList to array of Files
        const files = Array.from(gigData.attachments);
        console.log('files:', files);
        
        const uploadPromises = files.map(async (file) => {
          const filePath = `${gigData.buyer_id}/${file.name}`;
          console.log('filePath:', filePath);
          
          const { error: uploadError } = await supabase.storage
            .from('documents')
            .upload(filePath, file);
            
          if (uploadError) {
            console.error('Upload error:', uploadError);
            throw uploadError;
          }
          
          return file.name;
        });
        
        attachmentUrls = await Promise.all(uploadPromises);
      }

      const { data, error } = await supabase
        .from('Gigs')
        .insert({
          title: gigData.title,
          description: gigData.description,
          categories: gigData.categories,
          budget: gigData.budget,
          deadline: gigData.deadline,
          attachments: attachmentUrls,
          buyer_id: gigData.buyer_id,
          status: 'active'
        });
      return { data, error };
    },

    getMyGigs: async (userId: string, filters?: {
      categories?: string[];
      budget?: { min: number; max: number };
      status?: string;
      deadline?: { start: number; end: number };
    }) => {
      let query = supabase
        .from("Gigs")
        .select("*")
        .eq('buyer_id', userId);

      // Apply category filter if provided
      if (filters?.categories && filters.categories.length > 0) {
        query = query.contains('categories', filters.categories);
      }

      // Apply budget filter if provided
      if (filters?.budget) {
        query = query
          .gte('budget', filters.budget.min)
          .lte('budget', filters.budget.max);
      }

      // Apply status filter if provided
      if (filters?.status) {
        query = query.eq('status', filters.status);
      }

      // Apply deadline filter if provided
      if (filters?.deadline) {
        query = query
          .gte('deadline', new Date(filters.deadline.start).toISOString())
          .lte('deadline', new Date(filters.deadline.end).toISOString());
      }

      const { data, error } = await query.order('created_at', { ascending: false });
      
      if (error) {
        throw error;
      }
      
      return data || [];
    },

    deleteGig: async (gigId: string) => {
      const { error } = await supabase
        .from('Gigs')
        .delete()
        .eq('id', gigId);
      return error;
    },

    updateGig: async (gigId: string, gigData: {
      title: string;
      description: string;
      categories: string[];
      budget: string;
      deadline: string;
      status: string;
      attachments?: any;
      buyer_id: string | undefined;
      client: JSON
    }) => {
      const { error } = await supabase
        .from('Gigs')
        .update(gigData)
        .eq('id', gigId);
      console.log(error);
      console.log(gigId);
      console.log(gigData);
      return error;
    },


  },
<<<<<<< HEAD

  feedback: {
    createFeedback: async (feedbackData: {
      free_response: string;
      rating: number;
      gig_id: string;
    }) => {
      const { data, error } = await supabase
        .from('Feedback')
        .insert({
          free_response: feedbackData.free_response,
          rating: feedbackData.rating,
          gig_id: feedbackData.gig_id
        });

      if (error) {
        throw error;
      }

      return data;
    },

    getFeedbackByGigId: async (gigId: string) => {
      const { data, error } = await supabase
        .from('Feedback')
        .select('*')
        .eq('gig_id', gigId)
        .order('created_at', { ascending: false });

      if (error) {
        throw error;
      }

      return data || [];
    },

    getAverageRating: async (gigId: string) => {
      const { data, error } = await supabase
        .from('Feedback')
        .select('rating')
        .eq('gig_id', gigId);

      if (error) {
        throw error;
      }

      if (!data || data.length === 0) {
        return 0;
      }

      const sum = data.reduce((acc, curr) => acc + curr.rating, 0);
      return sum / data.length;
    },
  },

=======
>>>>>>> d35dcdad
};<|MERGE_RESOLUTION|>--- conflicted
+++ resolved
@@ -324,7 +324,7 @@
 
 
   },
-<<<<<<< HEAD
+
 
   feedback: {
     createFeedback: async (feedbackData: {
@@ -380,6 +380,4 @@
     },
   },
 
-=======
->>>>>>> d35dcdad
 };