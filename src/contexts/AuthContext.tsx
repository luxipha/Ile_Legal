import React, { createContext, useContext, useState, useEffect } from 'react';
import { ethers } from 'ethers';
import { createUserWallet } from '../services/walletService';

// User types
type UserRole = 'buyer' | 'seller' | 'admin';

export interface User {
  id: string;
  name: string;
  email: string;
  role: UserRole;
  isVerified: boolean;
  user_metadata: {
    phone?: string;
    address?: string;
    profile_picture?: string;
    role_title?: string;
    clearance_level?: string;
    email_verified?: boolean;
    eth_address?: string;
    circle_wallet_id?: string;
    circle_wallet_address?: string;
  };
}

export interface AuthContextType {
  user: User | null;
  token: string | null;
  ethAddress: string | null;
  isLoading: boolean;
  login: (email: string, password: string) => Promise<void>;
  logout: () => Promise<void>;
  register: (name: string, email: string, password: string, role: UserRole) => Promise<void>;
  updateProfile: (userData: Partial<User> & { profile_picture?: File }) => Promise<void>;
  createTestUser: (role: UserRole) => Promise<void>;
  signInWithGoogle: (role?: UserRole) => Promise<void>;
  signInWithMetaMask: (role?: UserRole) => Promise<void>;
  uploadProfilePicture: (file: File) => Promise<string>;
  setUser: React.Dispatch<React.SetStateAction<User | null>>;
  getUser: () => Promise<User | null>;
  resetPassword: (email: string) => Promise<void>;
  getAllUsers: () => Promise<User[]>;
}

// Mock users for demo
const DEMO_USERS = [
  {
    id: '1',
    name: 'Demo Buyer',
    email: 'buyer@ile-legal.com', // Updated
    password: 'buyer', //  Updated to match Supabase
    role: 'buyer' as UserRole,
    isVerified: true
  },
  {
    id: '2',
    name: 'Demo Seller',
    email: 'seller1@ile-legal.com', // Updated
    password: 'seller', // Updated to match Supabase
    role: 'seller' as UserRole,
    isVerified: true
  },
  {
    id: '3',
    name: 'Demo Admin',
    email: 'admin.test@ile-legal.com', // Updated
    password: 'password123', // Keep existing for admin
    role: 'admin' as UserRole,
    isVerified: true
  }
];

// Create context
const AuthContext = createContext<AuthContextType | undefined>(undefined);

// Import the Supabase client from our lib/supabase.ts file
import { supabaseLocal as supabase } from '../lib/supabaseLocal';

// Function to create a test user for development purposes
const createTestUser = async (role: UserRole = 'buyer'): Promise<void> => {
  console.log('createTestUser function called with role:', role);
  
  try {
    // Generate random email
    const randomEmail = `test${Math.floor(Math.random() * 10000)}@example.com`;
    const randomPassword = 'Password123!';
    
    // Create user with Supabase
    const { data, error } = await supabase.auth.signUp({
      email: randomEmail,
      password: randomPassword,
      options: {
        data: {
          name: `Test User ${Math.floor(Math.random() * 1000)}`,
          role: role
        }
      }
    });
    
    if (error) {
      console.error('Error creating test user:', error.message);
      return;
    }
    
    console.log('Test user created:', data);
  } catch (error: any) {
    console.error('Error creating test user:', error.message);
  }
};

// Provider component
export const AuthProvider: React.FC<{ children: React.ReactNode }> = ({ children }) => {
  const [user, setUser] = useState<User | null>(null);
  const [token, setToken] = useState<string | null>(null);
  const [ethAddress, setEthAddress] = useState<string | null>(null);
  const [isLoading, setIsLoading] = useState<boolean>(true);

  // Check for existing session on mount
  useEffect(() => {
    const storedUser = localStorage.getItem('ileUser');
    const storedToken = localStorage.getItem('ileToken');
    const storedEthAddress = localStorage.getItem('ileEthAddress');
    
    try {
      if (storedUser) {
        setUser(JSON.parse(storedUser));
      }
      if (storedToken) {
        setToken(storedToken);
      }
      if (storedEthAddress) {
        setEthAddress(storedEthAddress);
      }
    } catch (error) {
      console.error('Failed to parse stored user', error);
      localStorage.removeItem('ileUser');
      localStorage.removeItem('ileToken');
      localStorage.removeItem('ileEthAddress');
    }
    setIsLoading(false);
  }, []);

  // New function to fetch current user from Supabase
  async function getCurrentUser() {
    const { data: { session } } = await supabase.auth.getSession();
    const userData = await getUser();
    if (userData) {
      setUser(userData);
      setToken(session?.access_token || null);
      localStorage.setItem('ileUser', JSON.stringify(userData));
      localStorage.setItem('ileToken', session?.access_token || '');
    } else {
      setUser(null);
      setToken(null);
      localStorage.removeItem('ileUser');
      localStorage.removeItem('ileToken');
    }
  }

  // Function to get user data from session with comprehensive role detection
  async function getUser(): Promise<User | null> {
    const { data: { session }, error } = await supabase.auth.getSession();
    if (error) {
      console.error('Error fetching session:', error);
      return null;
    }
    if (session) {
      // Enhanced role detection logic from first file
      let detectedRole: UserRole = 'buyer'; // Default fallback
      const email = session.user.email || '';
      
      // Try to get role from user metadata first
      if (session.user.user_metadata?.role_title) {
        detectedRole = session.user.user_metadata.role_title as UserRole;
      } else if (session.user.user_metadata?.role) {
        detectedRole = session.user.user_metadata.role as UserRole;
      } else {
        // Email-based role detection as reliable fallback
        if (email.includes('admin') || email === 'admin.test@ile-legal.com') {
          detectedRole = 'admin';
        } else if (email.includes('seller') || email === 'seller1@ile-legal.com') {
          detectedRole = 'seller';
        } else if (email.includes('buyer') || email === 'buyer@ile-legal.com') {
          detectedRole = 'buyer';
        }
      }
      
      // Handle profile picture
      let profilePictureUrl = null;
      if (session.user.user_metadata.user_metadata) {
        const { data } = await supabase
          .storage
          .from('profile-pictures')
          .getPublicUrl(`profile_pictures/${session.user.id}.jpg`);
        profilePictureUrl = data;
      }
      
      return {
        id: session.user.id,
        name: session.user.user_metadata.name || '',
        email: email,
        role: detectedRole,
        isVerified: session.user.user_metadata.email_verified || false,
        user_metadata: {
          ...session.user.user_metadata,
          profile_picture: profilePictureUrl?.publicUrl || session.user.user_metadata.profile_picture
        }
      };
    }
    return null;
  }

  // Call getCurrentUser on mount and when session changes
  useEffect(() => {
    getCurrentUser();
    const { data: { subscription } } = supabase.auth.onAuthStateChange(() => {
      getCurrentUser();
    });
    return () => {
      subscription.unsubscribe();
    };
  }, []);

  async function signInWithEmail(email: string, password: string) {
    const { data, error } = await supabase.auth.signInWithPassword({
      email: email,
      password: password,
    });
    console.log(data, error);
    return data;
  }

  // Enhanced login function with comprehensive role detection
  const login = async (email: string, password: string) => {
    try {
      setIsLoading(true);
      const data = await signInWithEmail(email, password);
      if (!data || !data.user) {
        throw new Error('Invalid user data received');
      }
      
      // Debug user metadata and role detection
      console.log('Login - User metadata:', data.user.user_metadata);
      console.log('Login - Role from role_title:', data.user.user_metadata?.role_title);
      console.log('Login - Role from role:', data.user.user_metadata?.role);
      
      // Enhanced role detection with email-based fallback
      let detectedRole: UserRole = 'buyer'; // Default fallback
      
      // Try to get role from user metadata first
      if (data.user.user_metadata?.role_title) {
        detectedRole = data.user.user_metadata.role_title as UserRole;
        console.log('Login - Role from role_title:', detectedRole);
      } else if (data.user.user_metadata?.role) {
        detectedRole = data.user.user_metadata.role as UserRole;
        console.log('Login - Role from role:', detectedRole);
      } else {
        // Email-based role detection as reliable fallback
        console.log('Login - No role in metadata, using email-based detection for:', email);
        if (email.includes('admin') || email === 'admin.test@ile-legal.com') {
          detectedRole = 'admin';
          console.log('Login - Detected admin from email');
        } else if (email.includes('seller') || email === 'seller1@ile-legal.com') {
          detectedRole = 'seller';
          console.log('Login - Detected seller from email');
        } else if (email.includes('buyer') || email === 'buyer@ile-legal.com') {
          detectedRole = 'buyer';
          console.log('Login - Detected buyer from email');
        }
      }
      
      console.log('Login - Final detected role:', detectedRole);
      
      const user: User = {
        id: data.user.id,
        name: data.user.user_metadata?.name || '',
        email: data.user.email || '',
        role: detectedRole,
        isVerified: !!data.user.user_metadata?.email_verified,
        user_metadata: data.user.user_metadata || {}
      };

      const mockToken = `mock-token-${Date.now()}`;

      setUser(user);
      setToken(mockToken);
      localStorage.setItem('ileUser', JSON.stringify(user));
      localStorage.setItem('ileToken', mockToken);
    } catch (error) {
      console.error('Login error:', error);
      throw error;
    } finally {
      setIsLoading(false);
    }
  };

  // Enhanced sign up function with Circle wallet integration
  async function signUpNewUser(email: string, name: string, password: string, role: UserRole) {
    try {
      // Register user with Supabase auth
      const { data, error } = await supabase.auth.signUp({
        email: email,
        password: password,
        options: {
          emailRedirectTo: window.location.origin + '/auth/callback',
          data: {
            name: name,
            role_title: role,
            role: role,
            email_verified: false
          }
        },
      });
      
      if (error) {
        console.error('Error signing up:', error);
        throw error;
      }
      
      if (data?.user) {
        // Create a user object that matches our app's User interface
        const newUser: User = {
          id: data.user.id,
          name: name,
          email: email,
          role: role,
          isVerified: false,
          user_metadata: data.user.user_metadata || {}
        };
        
        try {
          // Create a Circle wallet for the new user
          console.log('Creating Circle wallet for new user:', newUser.id);
          const walletData = await createUserWallet(newUser);
          console.log('Circle wallet created successfully:', walletData);
          
          // Update the user object with wallet information
          newUser.user_metadata = {
            ...newUser.user_metadata,
            circle_wallet_id: walletData.walletId,
            circle_wallet_address: walletData.address
          };
          
          // Update the user in Supabase with the wallet information
          await supabase.auth.updateUser({
            data: {
              circle_wallet_id: walletData.walletId,
              circle_wallet_address: walletData.address
            }
          });
        } catch (walletError) {
          // Log the error but don't fail the registration process
          console.error('Error creating Circle wallet:', walletError);
          // We'll retry wallet creation later if needed
        }
      }
      
      return data;
    } catch (error) {
      console.error('Error in signUpNewUser:', error);
      throw error;
    }
  }

  // Register function
  const register = async (name: string, email: string, password: string, role: UserRole) => {
    setIsLoading(true);
    try {
      // Simulate API delay
      await new Promise(resolve => setTimeout(resolve, 500));

      // Check if user already exists
      if (DEMO_USERS.some(u => u.email === email)) {
        throw new Error('User already exists');
      }

      // Register user with Supabase Auth
      const signUpResult = await signUpNewUser(email, name, password, role);
      const userId = signUpResult?.user?.id;
      if (userId) {
        // Insert into profiles table
        const { error: profileError } = await supabase.from('Profiles').insert([
          {
            id: userId,
            name,
            email,
            role_title: role,
            email_verified: false
          }
        ]);
        if (profileError) {
          console.error('Error inserting into profiles:', profileError);
          throw profileError;
        }
      }

      // Set user in state (optional, for immediate login)
      const newUser = {
        id: userId || `${Date.now()}`,
        name,
        email,
        role,
        isVerified: false,
        user_metadata: { role_title: role }
      };
      const mockToken = `mock-token-${Date.now()}`;
      setUser(newUser);
      setToken(mockToken);
      localStorage.setItem('ileUser', JSON.stringify(newUser));
      localStorage.setItem('ileToken', mockToken);
<<<<<<< HEAD
=======
      await signUpNewUser(email, name, password, role);
>>>>>>> 9cae3d67
    } catch (error) {
      console.error('Registration error:', error);
      throw error;
    } finally {
      setIsLoading(false);
    }
  };

  // Enhanced updateProfile function with file upload support
  async function updateProfile(updatedData: Partial<User> & { profile_picture?: File }) {
    const userData = await getUser();
    
    // Handle profile picture upload if provided
    if (updatedData.profile_picture) {
      const file = updatedData.profile_picture;
      const fileExt = file.name.split('.').pop();
      const fileName = `${userData?.id}-${Math.random()}.${fileExt}`;
      const filePath = `profile-pictures/${fileName}`;
      
      const { error: uploadError } = await supabase.storage
        .from('avatars')
        .upload(filePath, file);
        
      if (uploadError) {
        console.error('Error uploading profile picture:', uploadError);
        throw uploadError;
      }
      
      // Get public URL for the uploaded file
      const { data } = supabase.storage.from('avatars').getPublicUrl(filePath);
      
      // Add the profile picture URL to the user metadata
      updatedData.user_metadata = {
        ...updatedData.user_metadata,
        profile_picture: data.publicUrl
      };
      
      // Remove the file object as it can't be sent to Supabase API
      delete updatedData.profile_picture;
    }

    const { data, error } = await supabase.auth.updateUser({
      data: updatedData.user_metadata || {}
    });
    
    const authUser = data?.user;
    if (error) {
      console.error('Error updating profile:', error);
      throw error;
    }
    if (authUser) {
      // Update the profiles table
      const { error: profileUpdateError } = await supabase.from('Profiles').update({
        name: authUser.user_metadata?.name,
        email: authUser.email,
        role_title: authUser.user_metadata?.role_title,
        email_verified: authUser.user_metadata?.email_verified,
        profile_picture: authUser.user_metadata?.profile_picture
      }).eq('id', authUser.id);
      if (profileUpdateError) {
        console.error('Error updating profiles table:', profileUpdateError);
        throw profileUpdateError;
      }
      const updatedUser: User = {
        id: authUser.id,
        name: authUser.user_metadata?.name || '',
        email: authUser.email || '',
        role: (authUser.user_metadata?.role_title as UserRole) || (authUser.user_metadata?.role as UserRole) || 'buyer',
        isVerified: authUser.user_metadata?.email_verified === true,
        user_metadata: authUser.user_metadata || {}
      };
      setUser(updatedUser);
      localStorage.setItem('ileUser', JSON.stringify(updatedUser));
    }
  }

  // Logout function
  const logout = async (): Promise<void> => {
    try {
      // Call Supabase signOut directly
      await supabase.auth.signOut({scope: 'local'});
      
      // Clear local state
      setUser(null);
      setToken(null);
      setEthAddress(null);
      localStorage.removeItem('ileUser');
      localStorage.removeItem('ileToken');
      localStorage.removeItem('ileEthAddress');
      
      console.log('User logged out successfully');
    } catch (error) {
      console.error('Error logging out:', error);
    }
  };

  // Enhanced MetaMask sign-in with Circle wallet integration
  const signInWithMetaMask = async (role: UserRole = 'buyer'): Promise<void> => {
    try {
      setIsLoading(true);
      
      // Check if ethereum object exists
      if (!(window as any).ethereum) {
        throw new Error('No Ethereum wallet detected. Please install MetaMask to continue.');
      }
      
      // Directly access MetaMask if available
      const ethereum = (window as any).ethereum;
      
      // Check specifically for MetaMask
      if (!ethereum.isMetaMask) {
        throw new Error('Please use MetaMask for authentication. Other wallets are not supported.');
      }
      
      // Create a provider using ethers v6 syntax
      let provider;
      try {
        // In ethers v6, we use BrowserProvider instead of Web3Provider
        provider = new ethers.BrowserProvider(ethereum);
      } catch (error) {
        console.error('Error creating provider:', error);
        throw new Error('Failed to connect to MetaMask');
      }
      
      // Request account access specifically from MetaMask
      await provider.send('eth_requestAccounts', []);
      const signer = await provider.getSigner();
      const address = await signer.getAddress();
      
      // Get a signature from the user to verify they own the address
      const message = `Sign this message to authenticate with Ile Legal: ${Date.now()}`;
      const signature = await signer.signMessage(message);
      
      // Verify the signature on the backend via Supabase
      const { data, error } = await supabase.functions.invoke('verify-ethereum-signature', {
        body: { address, message, signature }
      });
      
      if (error) {
        throw error;
      }
      
      // If verification is successful, create or update user
      if (data?.verified) {
        // Check if user exists with this ETH address
        const { data: userData, error: userError } = await supabase
          .from('Profiles')
          .select('*')
          .eq('eth_address', address)
          .single();
        
        if (userError && userError.code !== 'PGRST116') { // PGRST116 is 'no rows returned'
          throw userError;
        }
        
        if (userData) {
          // User exists, update session
          const updatedUser: User = {
            id: userData.id,
            name: userData.name || `ETH User ${address.substring(0, 6)}`,
            email: userData.email || '',
            role: (userData.role_title as UserRole) || (userData.role as UserRole) || 'buyer',
            isVerified: true, // ETH users are considered verified
            user_metadata: {
              ...userData,
              eth_address: address
            }
          };
          
          setUser(updatedUser);
          setEthAddress(address);
          localStorage.setItem('ileUser', JSON.stringify(updatedUser));
          localStorage.setItem('ileEthAddress', address);
          
          // Check if user has a Circle wallet, create one if not
          if (!userData.circle_wallet_id) {
            try {
              console.log('Creating Circle wallet for existing MetaMask user:', updatedUser.id);
              const walletData = await createUserWallet(updatedUser);
              console.log('Circle wallet created successfully:', walletData);
            } catch (walletError) {
              console.error('Error creating Circle wallet for MetaMask user:', walletError);
              // Don't fail the authentication process if wallet creation fails
            }
          }
        } else {
          // Create new user with ETH address
          const { data: userProfile } = await supabase
            .from('Profiles')
            .select('*')
            .eq('eth_address', address)
            .single();

          if (!userProfile) {
            // Create a new user if not exists
            const randomPassword = Math.random().toString(36).slice(-8);
            
            const { data: newUser, error: signUpError } = await supabase.auth.signUp({
              email: `eth_${address.toLowerCase()}@example.com`,
              password: randomPassword,
              options: {
                data: {
                  eth_address: address,
                  name: `Ethereum User ${address.slice(0, 6)}`,
                  role: role, // Use the provided role
                  email_verified: true // Consider Ethereum users as verified
                }
              }
            });
            
            if (signUpError) {
              throw signUpError;
            }
            
            if (newUser?.user) {
              const createdUser: User = {
                id: newUser.user.id,
                name: `Ethereum User ${address.slice(0, 6)}`,
                email: newUser.user.email || '',
                role: role,
                isVerified: true,
                user_metadata: {
                  ...newUser.user.user_metadata,
                  eth_address: address
                }
              };
              
              setUser(createdUser);
              setEthAddress(address);
              localStorage.setItem('ileUser', JSON.stringify(createdUser));
              localStorage.setItem('ileEthAddress', address);
              
              // Create a Circle wallet for the new MetaMask user
              try {
                console.log('Creating Circle wallet for new MetaMask user:', createdUser.id);
                const walletData = await createUserWallet(createdUser);
                console.log('Circle wallet created successfully:', walletData);
              } catch (walletError) {
                console.error('Error creating Circle wallet for new MetaMask user:', walletError);
                // Don't fail the authentication process if wallet creation fails
              }
            }
          }
        }
        
        console.log('Successfully authenticated with MetaMask:', address);
      } else {
        throw new Error('Failed to verify Ethereum signature');
      }
    } catch (error) {
      console.error('Error signing in with MetaMask:', error);
      throw error;
    } finally {
      setIsLoading(false);
    }
  };
  
  // Enhanced Google sign-in with role handling
  const signInWithGoogle = async (role: UserRole = 'buyer'): Promise<void> => {
    try {
      setIsLoading(true);
      
      // Store the selected role in localStorage to retrieve after OAuth redirect
      localStorage.setItem('pendingUserRole', role);
      console.log('Stored role in localStorage:', role);
      
      const { data, error } = await supabase.auth.signInWithOAuth({
        provider: 'google',
        options: {
          redirectTo: `${window.location.origin}/auth/callback`,
          queryParams: {
            // Pass the role as a query parameter
            role: role
          }
        }
      });
      
      if (error) throw error;
      
      // The user will be redirected to Google for authentication
      console.log('Google sign in initiated:', data);
    } catch (error) {
      console.error('Error signing in with Google:', error);
      throw error;
    } finally {
      setIsLoading(false);
    }
  };

  // Password reset function
  const resetPassword = async (email: string): Promise<void> => {
    try {
      setIsLoading(true);
      const { error } = await supabase.auth.resetPasswordForEmail(email, {
        redirectTo: `${window.location.origin}/reset-password`,
      });

      if (error) {
        throw error;
      }
    } catch (error) {
      console.error('Error sending password reset:', error);
      throw error;
    } finally {
      setIsLoading(false);
    }
  };

  // New getAllUsers function
  const getAllUsers = async (): Promise<User[]> => {
    // Check if current user is admin
    console.log("user", user);
    if (!user || user.user_metadata?.role_title !== 'admin') {
      throw new Error('Access denied. Admin privileges required.');
    }

    const { data, error } = await supabase
      .from('Profiles')
      .select('*');

    if (error) {
      console.error('Error fetching all users:', error);
      throw error;
    }

    console.log("data", data);

    return data.map((userData: any) => ({
      id: userData.id,
      name: userData.name,
      email: userData.email,
      role: userData.role_title as UserRole,
      isVerified: userData.email_verified,
      user_metadata: userData.user_metadata
    }));
  };

  return (
    <AuthContext.Provider
      value={{
        user,
        isLoading,
        login,
        register,
        logout,
        updateProfile,
        createTestUser,
        setUser,
        getUser,
        token,
        ethAddress,
        signInWithGoogle,
        signInWithMetaMask,
        resetPassword,
        getAllUsers,
        uploadProfilePicture: async (file: File): Promise<string> => {
          if (!user) return '';
          await updateProfile({ profile_picture: file });
          return user.user_metadata?.profile_picture || '';
        }
      }}
    >
      {children}
    </AuthContext.Provider>
  );
};

// Hook for using auth context
export const useAuth = () => {
  const context = useContext(AuthContext);
  if (context === undefined) {
    throw new Error('useAuth must be used within an AuthProvider');
  }
  return context;
};<|MERGE_RESOLUTION|>--- conflicted
+++ resolved
@@ -75,11 +75,13 @@
 const AuthContext = createContext<AuthContextType | undefined>(undefined);
 
 // Import the Supabase client from our lib/supabase.ts file
-import { supabaseLocal as supabase } from '../lib/supabaseLocal';
+// import { supabaseLocal as supabase } from '../lib/supabaseLocal';
+import { supabase } from '../lib/supabase';
 
 // Function to create a test user for development purposes
 const createTestUser = async (role: UserRole = 'buyer'): Promise<void> => {
   console.log('createTestUser function called with role:', role);
+  console.log("supabase", supabase);
   
   try {
     // Generate random email
@@ -234,8 +236,10 @@
   // Enhanced login function with comprehensive role detection
   const login = async (email: string, password: string) => {
     try {
+      console.log("login", email, password);
       setIsLoading(true);
       const data = await signInWithEmail(email, password);
+      console.log("data", data);
       if (!data || !data.user) {
         throw new Error('Invalid user data received');
       }
@@ -409,10 +413,6 @@
       setToken(mockToken);
       localStorage.setItem('ileUser', JSON.stringify(newUser));
       localStorage.setItem('ileToken', mockToken);
-<<<<<<< HEAD
-=======
-      await signUpNewUser(email, name, password, role);
->>>>>>> 9cae3d67
     } catch (error) {
       console.error('Registration error:', error);
       throw error;
