--- conflicted
+++ resolved
@@ -461,8 +461,6 @@
       setToken(mockToken);
       localStorage.setItem('ileUser', JSON.stringify(newUser));
       localStorage.setItem('ileToken', mockToken);
-<<<<<<< HEAD
-=======
       
       const signupData = await signUpNewUser(email, name, password, role);
       
@@ -471,7 +469,6 @@
         setEthAddress(signupData.user.user_metadata.circle_wallet_address);
         localStorage.setItem('ileEthAddress', signupData.user.user_metadata.circle_wallet_address);
       }
->>>>>>> 517d8dbb
     } catch (error) {
       console.error('Registration error:', error);
       throw error;
