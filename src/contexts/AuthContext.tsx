import React, { createContext, useContext, useState, useEffect } from 'react';
import { ethers } from 'ethers';
import * as circleSdk from '../services/circleSdk';

// User types
type UserRole = 'buyer' | 'seller' | 'admin';

interface Education {
  degree: string;
  institution: string;
  period: string;
}

export interface User {
  id: string;
  name: string;
  email: string;
  role: UserRole;
  isVerified: boolean;
  status?: string;
  user_metadata: {
    firstName?: string;
    lastName?: string;
    phone?: string;
    address?: string;
    title?: string;
    about?: string;
    specializations?: string[];
    education?: Education[];
    profile_picture?: string;
    role_title?: string;
    clearance_level?: string;
    email_verified?: boolean;
    eth_address?: string;
    circle_wallet_id?: string;
    circle_wallet_address?: string;
    status?: string;
  };
}

export interface AuthContextType {
  user: User | null;
  token: string | null;
  ethAddress: string | null;
  isLoading: boolean;
  login: (email: string, password: string) => Promise<void>;
  logout: () => Promise<void>;
  register: (name: string, email: string, password: string, role: UserRole) => Promise<void>;
  updateProfile: (userData: Partial<User> & { profile_picture?: File }) => Promise<void>;
  createTestUser: (role: UserRole) => Promise<void>;
  signInWithGoogle: (role?: UserRole) => Promise<void>;
  signInWithMetaMask: (role?: UserRole) => Promise<void>;
  uploadProfilePicture: (file: File) => Promise<string>;
  setUser: React.Dispatch<React.SetStateAction<User | null>>;
  getUser: () => Promise<User | null>;
  resetPassword: (email: string) => Promise<void>;
  getAllUsers: (sellers?: boolean) => Promise<User[]>;
  updateUserStatus: (userId: string, status: string) => Promise<void>;
  getUserStats: () => Promise<{ recentAccounts: number; recentSignIns: number }>;
}

// Mock users for demo
const DEMO_USERS = [
  {
    id: '1',
    name: 'Demo Buyer',
    email: 'buyer@ile-legal.com', // Updated
    password: 'buyer', //  Updated to match Supabase
    role: 'buyer' as UserRole,
    isVerified: true
  },
  {
    id: '2',
    name: 'Demo Seller',
    email: 'seller1@ile-legal.com', // Updated
    password: 'seller', // Updated to match Supabase
    role: 'seller' as UserRole,
    isVerified: true
  },
  {
    id: '3',
    name: 'Demo Admin',
    email: 'admin.test@ile-legal.com', // Updated
    password: 'password123', // Keep existing for admin
    role: 'admin' as UserRole,
    isVerified: true
  }
];

// Create context
const AuthContext = createContext<AuthContextType | undefined>(undefined);

// Import the Supabase client from our lib/supabase.ts file
// import { supabaseLocal as supabase } from '../lib/supabaseLocal';
import { supabase } from '../lib/supabase';

// Function to create a test user for development purposes
const createTestUser = async (role: UserRole = 'buyer'): Promise<void> => {
  console.log('createTestUser function called with role:', role);
  console.log("supabase", supabase);
  
  try {
    // Generate random email
    const randomEmail = `test${Math.floor(Math.random() * 10000)}@example.com`;
    const randomPassword = 'Password123!';
    
    // Create user with Supabase
    const { data, error } = await supabase.auth.signUp({
      email: randomEmail,
      password: randomPassword,
      options: {
        data: {
          name: `Test User ${Math.floor(Math.random() * 1000)}`,
          role: role
        }
      }
    });
    
    if (error) {
      console.error('Error creating test user:', error.message);
      return;
    }
    
    console.log('Test user created:', data);
  } catch (error: any) {
    console.error('Error creating test user:', error.message);
  }
};

// Provider component
export const AuthProvider: React.FC<{ children: React.ReactNode }> = ({ children }) => {
  const [user, setUser] = useState<User | null>(null);
  const [token, setToken] = useState<string | null>(null);
  const [ethAddress, setEthAddress] = useState<string | null>(null);
  const [isLoading, setIsLoading] = useState<boolean>(true);

  // Check for existing session on mount
  useEffect(() => {
    const storedUser = localStorage.getItem('ileUser');
    const storedToken = localStorage.getItem('ileToken');
    const storedEthAddress = localStorage.getItem('ileEthAddress');
    
    try {
      if (storedUser) {
        setUser(JSON.parse(storedUser));
      }
      if (storedToken) {
        setToken(storedToken);
      }
      if (storedEthAddress) {
        setEthAddress(storedEthAddress);
      }
    } catch (error) {
      console.error('Failed to parse stored user', error);
      localStorage.removeItem('ileUser');
      localStorage.removeItem('ileToken');
      localStorage.removeItem('ileEthAddress');
    }
    setIsLoading(false);
  }, []);

  // New function to fetch current user from Supabase
  async function getCurrentUser() {
    const { data: { session } } = await supabase.auth.getSession();
    const userData = await getUser();

    if (userData) {
      setUser(userData);
      setToken(session?.access_token || null);
      
      // Set ethAddress from Circle wallet or ETH address
      const walletAddress = userData.user_metadata?.circle_wallet_address || userData.user_metadata?.eth_address;
      if (walletAddress) {
        setEthAddress(walletAddress);
        localStorage.setItem('ileEthAddress', walletAddress);
      } else {
        setEthAddress(null);
        localStorage.removeItem('ileEthAddress');
      }
      
      localStorage.setItem('ileUser', JSON.stringify(userData));
      localStorage.setItem('ileToken', session?.access_token || '');
    } else {
      setUser(null);
      setToken(null);
      setEthAddress(null);
      localStorage.removeItem('ileUser');
      localStorage.removeItem('ileToken');
      localStorage.removeItem('ileEthAddress');
    }
  }

  // Function to get user data from session with comprehensive role detection
  async function getUser(): Promise<User | null> {
    const { data: { session }, error } = await supabase.auth.getSession();
    if (error) {
      console.error('Error fetching session:', error);
      return null;
    }
    if (session) {
      // Get user data from Profiles table
      if (!session.user.id) {
        console.error('No user ID in session');
        return createUserFromSession(session);
      }

      const { data: profileData, error: profileError } = await supabase
        .from('Profiles')
        .select('*')
        .eq('id', session.user.id)
        .single();

      if (profileError) {
        console.error('Error fetching profile data:', profileError);
        // Fallback to session data if profile fetch fails
        return createUserFromSession(session);
      }

      // Enhanced role detection logic
      let detectedRole: UserRole = 'buyer'; // Default fallback
      const email = session.user.email || '';
      
      // Try to get role from profile data first, then user metadata
      if (profileData.role_title) {
        detectedRole = profileData.role_title as UserRole;
      } else if (profileData.role) {
        detectedRole = profileData.role as UserRole;
      } else if (session.user.user_metadata?.role_title) {
        detectedRole = session.user.user_metadata.role_title as UserRole;
      } else if (session.user.user_metadata?.role) {
        detectedRole = session.user.user_metadata.role as UserRole;
      } else {
        // Email-based role detection as reliable fallback
        if (email.includes('admin') || email === 'admin.test@ile-legal.com') {
          detectedRole = 'admin';
        } else if (email.includes('seller') || email === 'seller1@ile-legal.com') {
          detectedRole = 'seller';
        } else if (email.includes('buyer') || email === 'buyer@ile-legal.com') {
          detectedRole = 'buyer';
        }
      }
      
      // Handle profile picture
      let profilePictureUrl = null;
<<<<<<< HEAD
      if (profileData.profile_picture || session.user.user_metadata.user_metadata) {
        const { data } = await supabase
=======
      if (session.user.user_metadata.profile_picture) {
        const { data } = supabase
>>>>>>> 1227c40c
          .storage
          .from('profile-pictures')
          .getPublicUrl(`profile_pictures/${session.user.id}.jpg`);
        profilePictureUrl = data;
      }
      
      return {
        id: session.user.id,
        name: profileData.name || session.user.user_metadata.name || '',
        email: email,
        role: detectedRole,
        isVerified: profileData.email_verified || session.user.user_metadata.email_verified || false,
        user_metadata: {
          ...session.user.user_metadata,
          ...profileData,
          profile_picture: profilePictureUrl?.publicUrl || profileData.profile_picture || session.user.user_metadata.profile_picture
        }
      };
    }
    return null;
  }

  // Helper function to create user from session data (fallback)
  function createUserFromSession(session: any): User {
    let detectedRole: UserRole = 'buyer';
    const email = session.user.email || '';
    
    if (session.user.user_metadata?.role_title) {
      detectedRole = session.user.user_metadata.role_title as UserRole;
    } else if (session.user.user_metadata?.role) {
      detectedRole = session.user.user_metadata.role as UserRole;
    } else {
      if (email.includes('admin') || email === 'admin.test@ile-legal.com') {
        detectedRole = 'admin';
      } else if (email.includes('seller') || email === 'seller1@ile-legal.com') {
        detectedRole = 'seller';
      } else if (email.includes('buyer') || email === 'buyer@ile-legal.com') {
        detectedRole = 'buyer';
      }
    }
    
    return {
      id: session.user.id,
      name: session.user.user_metadata.name || '',
      email: email,
      role: detectedRole,
      isVerified: session.user.user_metadata.email_verified || false,
      user_metadata: session.user.user_metadata
    };
  }

  // Call getCurrentUser on mount and when session changes
  useEffect(() => {
    getCurrentUser();
    const { data: { subscription } } = supabase.auth.onAuthStateChange(() => {
      getCurrentUser();
    });
    return () => {
      subscription.unsubscribe();
    };
  }, []);

  async function signInWithEmail(email: string, password: string) {
    const { data, error } = await supabase.auth.signInWithPassword({
      email: email,
      password: password,
    });
    console.log(data, error);
    return data;
  }

  // Enhanced login function with comprehensive role detection
  const login = async (email: string, password: string) => {
    try {
      console.log("login", email, password);
      setIsLoading(true);
      const data = await signInWithEmail(email, password);
      console.log("data", data);
      if (!data || !data.user) {
        throw new Error('Invalid user data received');
      }
      
      // Debug user metadata and role detection
      console.log('Login - User metadata:', data.user.user_metadata);
      console.log('Login - Role from role_title:', data.user.user_metadata?.role_title);
      console.log('Login - Role from role:', data.user.user_metadata?.role);
      
      // Enhanced role detection with email-based fallback
      let detectedRole: UserRole = 'buyer'; // Default fallback
      
      // Try to get role from user metadata first
      if (data.user.user_metadata?.role_title) {
        detectedRole = data.user.user_metadata.role_title as UserRole;
        console.log('Login - Role from role_title:', detectedRole);
      } else if (data.user.user_metadata?.role) {
        detectedRole = data.user.user_metadata.role as UserRole;
        console.log('Login - Role from role:', detectedRole);
      } else {
        // Email-based role detection as reliable fallback
        console.log('Login - No role in metadata, using email-based detection for:', email);
        if (email.includes('admin') || email === 'admin.test@ile-legal.com') {
          detectedRole = 'admin';
          console.log('Login - Detected admin from email');
        } else if (email.includes('seller') || email === 'seller1@ile-legal.com') {
          detectedRole = 'seller';
          console.log('Login - Detected seller from email');
        } else if (email.includes('buyer') || email === 'buyer@ile-legal.com') {
          detectedRole = 'buyer';
          console.log('Login - Detected buyer from email');
        }
      }
      
      console.log('Login - Final detected role:', detectedRole);
      
      const user: User = {
        id: data.user.id,
        name: data.user.user_metadata?.name || '',
        email: data.user.email || '',
        role: detectedRole,
        isVerified: !!data.user.user_metadata?.email_verified,
        user_metadata: data.user.user_metadata || {}
      };

      const mockToken = `mock-token-${Date.now()}`;

      setUser(user);
      setToken(mockToken);
      
      // Set ethAddress from Circle wallet or ETH address
      const walletAddress = user.user_metadata?.circle_wallet_address || user.user_metadata?.eth_address;
      if (walletAddress) {
        setEthAddress(walletAddress);
        localStorage.setItem('ileEthAddress', walletAddress);
      }
      
      localStorage.setItem('ileUser', JSON.stringify(user));
      localStorage.setItem('ileToken', mockToken);
    } catch (error) {
      console.error('Login error:', error);
      throw error;
    } finally {
      setIsLoading(false);
    }
  };

  // Enhanced sign up function with Circle wallet integration
  async function signUpNewUser(email: string, name: string, password: string, role: UserRole) {
    try {
      // Register user with Supabase auth
      const { data, error } = await supabase.auth.signUp({
        email: email,
        password: password,
        options: {
          emailRedirectTo: window.location.origin + '/auth/callback',
          data: {
            name: name,
            role_title: role,
            role: role,
            email_verified: true
          }
        },
      });
      
      console.log('Supabase signup response:', { data, error });
      
      if (error) {
        console.error('Error signing up:', error);
        throw error;
      }
      
      if (data?.user) {
        // Create a user object that matches our app's User interface
        const newUser: User = {
          id: data.user.id,
          name: name,
          email: email,
          role: role,
          isVerified: false,
          user_metadata: data.user.user_metadata || {}
        };
        
        try {
          // Create a Circle wallet for the new user using SDK
          console.log('Creating Circle wallet for new user:', newUser.id);
          
          if (!newUser.id) {
            throw new Error('No user ID available for wallet creation');
          }
          
          const userId = newUser.id; // Store in variable to satisfy TypeScript
          const walletDescription = `${newUser.role.charAt(0).toUpperCase() + newUser.role.slice(1)} wallet for ${newUser.name}`;
          const wallet = await circleSdk.createWallet(userId, walletDescription);
          
          if (!wallet) {
            throw new Error('Failed to create Circle wallet');
          }
          
          if (!wallet?.walletId) {
            throw new Error('Failed to create Circle wallet - no wallet ID returned');
          }
          
          console.log('Circle wallet created:', wallet.walletId);
          
          // Generate a wallet address
          const addressData = await circleSdk.generateWalletAddress(wallet.walletId);
          
<<<<<<< HEAD
          if (!addressData) {
=======
          if (!addressData?.address) {
>>>>>>> 1227c40c
            throw new Error('Failed to generate wallet address');
          }
          
          console.log('Wallet address generated:', addressData.address);
          
          // Update the user object with wallet information
          newUser.user_metadata = {
            ...newUser.user_metadata,
            circle_wallet_id: wallet.walletId,
            circle_wallet_address: addressData.address
          };
          
          // Update the user in Supabase with the wallet information
          await supabase.auth.updateUser({
            data: {
              circle_wallet_id: wallet.walletId,
              circle_wallet_address: addressData.address
            }
          });
          
          console.log('Real Circle wallet setup complete!');
        } catch (walletError) {
          // Log the error but don't fail the registration process
          console.error('Error creating Circle wallet:', walletError);
          
          // Fallback to mock wallet if Circle API fails
          console.log('Falling back to mock wallet...');
          const mockWalletAddress = `0x${Math.random().toString(16).substring(2, 42)}`;
          
          newUser.user_metadata = {
            ...newUser.user_metadata,
            circle_wallet_id: `wallet_${newUser.id || 'unknown'}`,
            circle_wallet_address: mockWalletAddress
          };
          
          await supabase.auth.updateUser({
            data: {
              circle_wallet_id: `wallet_${newUser.id || 'unknown'}`,
              circle_wallet_address: mockWalletAddress
            }
          });
        }
      }
      
      return data;
    } catch (error) {
      console.error('Error in signUpNewUser:', error);
      throw error;
    }
  }

  // Register function
  const register = async (name: string, email: string, password: string, role: UserRole) => {
    setIsLoading(true);
    try {
      // Simulate API delay
      await new Promise(resolve => setTimeout(resolve, 500));

      // Check if user already exists
      if (DEMO_USERS.some(u => u.email === email)) {
        throw new Error('User already exists');
      }

      // Register user with Supabase Auth
      const signUpResult = await signUpNewUser(email, name, password, role);
      const userId = signUpResult?.user?.id;
      
      if (userId && signUpResult?.session) {
        // Set the session to authenticate the user before inserting into profiles
        await supabase.auth.setSession(signUpResult.session);
        
        // Insert into profiles table with authenticated context
        const { error: profileError } = await supabase.from('Profiles').insert([
          {
            id: userId,
            first_name: name.split(' ')[0] || '',
            last_name: name.split(' ').slice(1).join(' ') || '',
            email,
            user_type: role,
            verification_status: 'pending'
          }
        ]);
        if (profileError) {
          console.error('Error inserting into profiles:', profileError);
          throw profileError;
        }
      }

      // Set user in state (optional, for immediate login)
      const newUser = {
        id: userId || `${Date.now()}`,
        name,
        email,
        role,
        isVerified: false,
        user_metadata: { role_title: role }
      };
      const mockToken = `mock-token-${Date.now()}`;
      setUser(newUser);
      setToken(mockToken);
      localStorage.setItem('ileUser', JSON.stringify(newUser));
      localStorage.setItem('ileToken', mockToken);
      
      // Update ethAddress if wallet was created during signup
      if (signUpResult?.user?.user_metadata?.circle_wallet_address) {
        setEthAddress(signUpResult.user.user_metadata.circle_wallet_address);
        localStorage.setItem('ileEthAddress', signUpResult.user.user_metadata.circle_wallet_address);
      }
    } catch (error) {
      console.error('Registration error:', error);
      throw error;
    } finally {
      setIsLoading(false);
    }
  };

  // Enhanced updateProfile function with file upload support
  async function updateProfile(updatedData: Partial<User> & { profile_picture?: File }) {
    const userData = await getUser();
    
    // Handle profile picture upload if provided
    if (updatedData.profile_picture) {
      const file = updatedData.profile_picture;
      const fileExt = file.name.split('.').pop();
      const fileName = `${userData?.id}-${Math.random()}.${fileExt}`;
      const filePath = `profile-pictures/${fileName}`;
      
      const { error: uploadError } = await supabase.storage
        .from('avatars')
        .upload(filePath, file);
        
      if (uploadError) {
        console.error('Error uploading profile picture:', uploadError);
        throw uploadError;
      }
      
      // Get public URL for the uploaded file
      const { data } = supabase.storage.from('avatars').getPublicUrl(filePath);
      
      // Add the profile picture URL to the user metadata
      updatedData.user_metadata = {
        ...updatedData.user_metadata,
        profile_picture: data.publicUrl
      };
      
      // Remove the file object as it can't be sent to Supabase API
      delete updatedData.profile_picture;
    }

    const { data, error } = await supabase.auth.updateUser({
      data: updatedData.user_metadata || {}
    });
    
    const authUser = data?.user;
    if (error) {
      console.error('Error updating profile:', error);
      throw error;
    }
    if (authUser) {
      // Update the profiles table
      const userName = authUser.user_metadata?.name || '';
      const { error: profileUpdateError } = await supabase.from('Profiles').update({
        first_name: userName.split(' ')[0] || '',
        last_name: userName.split(' ').slice(1).join(' ') || '',
        email: authUser.email,
        user_type: authUser.user_metadata?.role_title || authUser.user_metadata?.role,
        verification_status: authUser.user_metadata?.email_verified ? 'verified' : 'pending',
        avatar_url: authUser.user_metadata?.profile_picture
      }).eq('id', authUser.id);
      if (profileUpdateError) {
        console.error('Error updating profiles table:', profileUpdateError);
        throw profileUpdateError;
      }
      const updatedUser: User = {
        id: authUser.id,
        name: authUser.user_metadata?.name || '',
        email: authUser.email || '',
        role: (authUser.user_metadata?.role_title as UserRole) || (authUser.user_metadata?.role as UserRole) || 'buyer',
        isVerified: authUser.user_metadata?.email_verified === true,
        user_metadata: authUser.user_metadata || {}
      };
      setUser(updatedUser);
      localStorage.setItem('ileUser', JSON.stringify(updatedUser));
    }
  }

  // Logout function
  const logout = async (): Promise<void> => {
    try {
      // Call Supabase signOut directly
      await supabase.auth.signOut({scope: 'local'});
      
      // Clear local state
      setUser(null);
      setToken(null);
      setEthAddress(null);
      localStorage.removeItem('ileUser');
      localStorage.removeItem('ileToken');
      localStorage.removeItem('ileEthAddress');
      
      console.log('User logged out successfully');
    } catch (error) {
      console.error('Error logging out:', error);
    }
  };

  // Enhanced MetaMask sign-in with Circle wallet integration
  const signInWithMetaMask = async (role: UserRole = 'buyer'): Promise<void> => {
    try {
      setIsLoading(true);
      
      // Check if ethereum object exists
      if (!(window as any).ethereum) {
        throw new Error('No Ethereum wallet detected. Please install MetaMask to continue.');
      }
      
      // Directly access MetaMask if available
      const ethereum = (window as any).ethereum;
      
      // Check specifically for MetaMask
      if (!ethereum.isMetaMask) {
        throw new Error('Please use MetaMask for authentication. Other wallets are not supported.');
      }
      
      // Create a provider using ethers v6 syntax
      let provider;
      try {
        // In ethers v6, we use BrowserProvider instead of Web3Provider
        provider = new ethers.BrowserProvider(ethereum);
      } catch (error) {
        console.error('Error creating provider:', error);
        throw new Error('Failed to connect to MetaMask');
      }
      
      // Request account access specifically from MetaMask
      await provider.send('eth_requestAccounts', []);
      const signer = await provider.getSigner();
      const address = await signer.getAddress();
      
      // Get a signature from the user to verify they own the address
      const message = `Sign this message to authenticate with Ile Legal: ${Date.now()}`;
      const signature = await signer.signMessage(message);
      
      // Verify the signature on the backend via Supabase
      const { data, error } = await supabase.functions.invoke('verify-ethereum-signature', {
        body: { address, message, signature }
      });
      
      if (error) {
        throw error;
      }
      
      // If verification is successful, create or update user
      if (data?.verified) {
        // Check if user exists with this ETH address
        const { data: userData, error: userError } = await supabase
          .from('Profiles')
          .select('*')
          .eq('eth_address', address)
          .single();
        
        if (userError && userError.code !== 'PGRST116') { // PGRST116 is 'no rows returned'
          throw userError;
        }
        
        if (userData) {
          // User exists, update session and ensure ETH address is stored
          await supabase
            .from('Profiles')
            .update({ eth_address: address })
            .eq('id', userData.id);
          
          const updatedUser: User = {
            id: userData.id,
            name: userData.name || `ETH User ${address.substring(0, 6)}`,
            email: userData.email || '',
            role: (userData.user_type as UserRole) || 'buyer',
            isVerified: true, // ETH users are considered verified
            user_metadata: {
              ...userData,
              eth_address: address
            }
          };
          
          setUser(updatedUser);
          setEthAddress(address);
          localStorage.setItem('ileUser', JSON.stringify(updatedUser));
          localStorage.setItem('ileEthAddress', address);
          
          // Check if user has a Circle wallet, create one if not
          if (!userData.circle_wallet_id) {
            try {
              console.log('Creating mock wallet for existing MetaMask user:', updatedUser.id);
              const mockWalletAddress = `0x${Math.random().toString(16).substring(2, 42)}`;
              console.log('Mock wallet created for MetaMask user:', mockWalletAddress);
            } catch (walletError) {
              console.error('Error setting up wallet for MetaMask user:', walletError);
            }
          }
        } else {
          // Create new user with ETH address
          const { data: userProfile } = await supabase
            .from('Profiles')
            .select('*')
            .eq('eth_address', address)
            .single();

          if (!userProfile) {
            // Create a new user if not exists
            const randomPassword = Math.random().toString(36).slice(-8);
            
            const { data: newUser, error: signUpError } = await supabase.auth.signUp({
              email: `eth_${address.toLowerCase()}@example.com`,
              password: randomPassword,
              options: {
                data: {
                  eth_address: address,
                  name: `Ethereum User ${address.slice(0, 6)}`,
                  role: role, // Use the provided role
                  email_verified: true // Consider Ethereum users as verified
                }
              }
            });
            
            if (signUpError) {
              throw signUpError;
            }
            
            if (newUser?.user) {
              // Insert profile for new MetaMask user
              await supabase.from('Profiles').insert([
                {
                  id: newUser.user.id,
                  first_name: `Ethereum User ${address.slice(0, 6)}`,
                  last_name: '',
                  email: newUser.user.email || '',
                  user_type: role,
                  verification_status: 'verified',
                  eth_address: address
                }
              ]);
              
              const createdUser: User = {
                id: newUser.user.id,
                name: `Ethereum User ${address.slice(0, 6)}`,
                email: newUser.user.email || '',
                role: role,
                isVerified: true,
                user_metadata: {
                  ...newUser.user.user_metadata,
                  eth_address: address
                }
              };
              
              setUser(createdUser);
              setEthAddress(address);
              localStorage.setItem('ileUser', JSON.stringify(createdUser));
              localStorage.setItem('ileEthAddress', address);
              
              // Create a mock wallet for the new MetaMask user
              try {
                console.log('Creating mock wallet for new MetaMask user:', createdUser.id);
                const mockWalletAddress = `0x${Math.random().toString(16).substring(2, 42)}`;
                console.log('Mock wallet created for MetaMask user:', mockWalletAddress);
              } catch (walletError) {
                console.error('Error setting up wallet for MetaMask user:', walletError);
              }
            }
          }
        }
        
        console.log('Successfully authenticated with MetaMask:', address);
      } else {
        throw new Error('Failed to verify Ethereum signature');
      }
    } catch (error) {
      console.error('Error signing in with MetaMask:', error);
      throw error;
    } finally {
      setIsLoading(false);
    }
  };
  
  // Enhanced Google sign-in with role handling
  const signInWithGoogle = async (role: UserRole = 'buyer'): Promise<void> => {
    try {
      setIsLoading(true);
      
      // Store the selected role in localStorage to retrieve after OAuth redirect
      localStorage.setItem('pendingUserRole', role);
      console.log('Stored role in localStorage:', role);
      
      const { data, error } = await supabase.auth.signInWithOAuth({
        provider: 'google',
        options: {
          redirectTo: `${window.location.origin}/auth/callback`,
          queryParams: {
            // Pass the role as a query parameter
            role: role
          }
        }
      });
      
      if (error) throw error;
      
      // The user will be redirected to Google for authentication
      console.log('Google sign in initiated:', data);
    } catch (error) {
      console.error('Error signing in with Google:', error);
      throw error;
    } finally {
      setIsLoading(false);
    }
  };

  // Password reset function
  const resetPassword = async (email: string): Promise<void> => {
    try {
      setIsLoading(true);
      const { error } = await supabase.auth.resetPasswordForEmail(email, {
        redirectTo: `${window.location.origin}/reset-password`,
      });

      if (error) {
        throw error;
      }
    } catch (error) {
      console.error('Error sending password reset:', error);
      throw error;
    } finally {
      setIsLoading(false);
    }
  };

  // New getAllUsers function
  const getAllUsers = async (sellers?: boolean): Promise<User[]> => {
    // Check if current user is admin
    console.log("user", user);
    if (!user || user.user_metadata?.role_title !== 'admin') {
      throw new Error('Access denied. Admin privileges required.');
    }

    let query = supabase.from('Profiles').select('*');
    if (sellers) {
      query = query.eq('user_type', 'seller');
    }

    const { data, error } = await query;

    if (error) {
      console.error('Error fetching all users:', error);
      throw error;
    }

    console.log("data", data);

    return data.map((userData: any) => ({
      id: userData.id,
      name: `${userData.first_name || ''} ${userData.last_name || ''}`.trim(),
      email: userData.email,
      role: userData.user_type as UserRole,
      isVerified: userData.verification_status === 'verified',
      user_metadata: userData.user_metadata || {},
      status: userData.status || userData.verification_status || 'pending'
    }));
  };

  // Admin-only function to update a user's status
  const updateUserStatus = async (userId: string, status: string): Promise<void> => {
    if (!user || user.user_metadata?.role_title !== 'admin') {
      throw new Error('Access denied. Admin privileges required.');
    }
    const { error } = await supabase
      .from('Profiles')
      .update({ status })
      .eq('id', userId);
    if (error) {
      console.error('Error updating user status:', error);
      throw error;
    }
  };

  // Admin-only function to get user statistics
  const getUserStats = async (): Promise<{ recentAccounts: number; recentSignIns: number }> => {
    // Check if current user is admin
    if (!user || user.user_metadata?.role_title !== 'admin') {
      throw new Error('Access denied. Admin privileges required.');
    }

    try {
      // Use supabase.auth.admin.listUsers() to get all users
      const { data: users, error } = await supabase.auth.admin.listUsers();
      
      if (error) {
        console.error('Error fetching users with admin API:', error);
        throw error;
      }

      if (!users || !users.users) {
        console.warn('No users data returned from admin API');
        return { recentAccounts: 0, recentSignIns: 0 };
      }

      const now = new Date();
      const sevenDaysAgo = new Date(now.getTime() - 7 * 24 * 60 * 60 * 1000);

      // Count accounts created in the last 7 days
      const recentAccounts = users.users.filter(user => {
        const createdAt = new Date(user.created_at);
        return createdAt >= sevenDaysAgo;
      }).length;

      // Count accounts that signed in within the last 7 days
      const recentSignIns = users.users.filter(user => {
        if (!user.last_sign_in_at) return false;
        const lastSignIn = new Date(user.last_sign_in_at);
        return lastSignIn >= sevenDaysAgo;
      }).length;

      console.log(`User stats: ${recentAccounts} recent accounts, ${recentSignIns} recent sign-ins`);
      
      return { recentAccounts, recentSignIns };
    } catch (error) {
      console.error('Error in getUserStats:', error);
      throw error;
    }
  };

  return (
    <AuthContext.Provider
      value={{
        user,
        isLoading,
        login,
        register,
        logout,
        updateProfile,
        createTestUser,
        setUser,
        getUser,
        token,
        ethAddress,
        signInWithGoogle,
        signInWithMetaMask,
        resetPassword,
        getAllUsers,
        uploadProfilePicture: async (file: File): Promise<string> => {
          if (!user) return '';
          await updateProfile({ profile_picture: file });
          return user.user_metadata?.profile_picture || '';
        },
        updateUserStatus,
        getUserStats
      }}
    >
      {children}
    </AuthContext.Provider>
  );
};

// Hook for using auth context
export const useAuth = () => {
  const context = useContext(AuthContext);
  if (context === undefined) {
    throw new Error('useAuth must be used within an AuthProvider');
  }
  return context;
};<|MERGE_RESOLUTION|>--- conflicted
+++ resolved
@@ -242,13 +242,8 @@
       
       // Handle profile picture
       let profilePictureUrl = null;
-<<<<<<< HEAD
       if (profileData.profile_picture || session.user.user_metadata.user_metadata) {
         const { data } = await supabase
-=======
-      if (session.user.user_metadata.profile_picture) {
-        const { data } = supabase
->>>>>>> 1227c40c
           .storage
           .from('profile-pictures')
           .getPublicUrl(`profile_pictures/${session.user.id}.jpg`);
@@ -440,11 +435,7 @@
           
           const userId = newUser.id; // Store in variable to satisfy TypeScript
           const walletDescription = `${newUser.role.charAt(0).toUpperCase() + newUser.role.slice(1)} wallet for ${newUser.name}`;
-          const wallet = await circleSdk.createWallet(userId, walletDescription);
-          
-          if (!wallet) {
-            throw new Error('Failed to create Circle wallet');
-          }
+          const wallet = await circleSdk.createWallet(newUser.id, walletDescription);
           
           if (!wallet?.walletId) {
             throw new Error('Failed to create Circle wallet - no wallet ID returned');
@@ -455,11 +446,7 @@
           // Generate a wallet address
           const addressData = await circleSdk.generateWalletAddress(wallet.walletId);
           
-<<<<<<< HEAD
-          if (!addressData) {
-=======
           if (!addressData?.address) {
->>>>>>> 1227c40c
             throw new Error('Failed to generate wallet address');
           }
           
